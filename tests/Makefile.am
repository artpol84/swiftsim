--- conflicted
+++ resolved
@@ -26,11 +26,7 @@
 
 # List of test programs to compile
 check_PROGRAMS = testGreetings testReading testSingle testTimeIntegration \
-<<<<<<< HEAD
-		 testSPHStep testPair test27cells testKernel
-=======
-		 testSPHStep testPair test27cells testParser
->>>>>>> 05ac290c
+		 testSPHStep testPair test27cells testParser testKernel
 
 # Sources for the individual programs
 testGreetings_SOURCES = testGreetings.c
@@ -47,11 +43,9 @@
 
 test27cells_SOURCES = test27cells.c
 
-<<<<<<< HEAD
+testParser_SOURCES = testParser.c
+
 testKernel_SOURCES = testKernel.c
-=======
-testParser_SOURCES = testParser.c
->>>>>>> 05ac290c
 
 # Files necessary for distribution
 EXTRA_DIST = testReading.sh makeInput.py testPair.sh testPairPerturbed.sh \

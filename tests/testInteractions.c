--- conflicted
+++ resolved
@@ -95,7 +95,7 @@
 
     p->h = h;
     p->id = ++(*partId);
-#if !defined(GIZMO_MFV_SPH) && !defined(SHADOWFAX_SPH)
+#if !defined(GIZMO_SPH) && !defined(SHADOWFAX_SPH)
     p->mass = 1.0f;
 #endif
   }
@@ -107,13 +107,9 @@
  */
 void prepare_force(struct part *parts, size_t count) {
 
-<<<<<<< HEAD
-#if !defined(GIZMO_SPH) && !defined(SHADOWFAX_SPH) && !defined(MINIMAL_SPH) && \
-    !defined(MINIMAL_MULTI_MAT_SPH) && !defined(HOPKINS_PU_SPH)
-=======
 #if !defined(GIZMO_MFV_SPH) && !defined(SHADOWFAX_SPH) && \
-    !defined(MINIMAL_SPH) && !defined(MINIMAL_MULTI_MAT_SPH)
->>>>>>> 8650b65f
+    !defined(MINIMAL_SPH) && !defined(MINIMAL_MULTI_MAT_SPH) && \
+    !defined(HOPKINS_PU_SPH)
   struct part *p;
   for (size_t i = 0; i < count; ++i) {
     p = &parts[i];

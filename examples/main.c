/*******************************************************************************
 * This file is part of SWIFT.
 * Copyright (c) 2012 Pedro Gonnet (pedro.gonnet@durham.ac.uk),
 *                    Matthieu Schaller (matthieu.schaller@durham.ac.uk)
 *               2015 Peter W. Draper (p.w.draper@durham.ac.uk)
 *
 * This program is free software: you can redistribute it and/or modify
 * it under the terms of the GNU Lesser General Public License as published
 * by the Free Software Foundation, either version 3 of the License, or
 * (at your option) any later version.
 *
 * This program is distributed in the hope that it will be useful,
 * but WITHOUT ANY WARRANTY; without even the implied warranty of
 * MERCHANTABILITY or FITNESS FOR A PARTICULAR PURPOSE.  See the
 * GNU General Public License for more details.
 *
 * You should have received a copy of the GNU Lesser General Public License
 * along with this program.  If not, see <http://www.gnu.org/licenses/>.
 *
 ******************************************************************************/

/* Config parameters. */
#include "../config.h"

/* Some standard headers. */
#include <stdio.h>
#include <stdlib.h>
#include <unistd.h>
#include <string.h>
#include <pthread.h>
#include <math.h>
#include <float.h>
#include <limits.h>
#include <fenv.h>

/* Conditional headers. */
#ifdef HAVE_LIBZ
#include <zlib.h>
#endif

/* MPI headers. */
#ifdef WITH_MPI
#include <mpi.h>
#endif

/* Local headers. */
#include "swift.h"

/* Ticks per second on this machine. */
#ifndef CPU_TPS
#define CPU_TPS 2.40e9
#endif

/* Engine policy flags. */
#ifndef ENGINE_POLICY
#define ENGINE_POLICY engine_policy_none
#endif

/**
 * @brief Main routine that loads a few particles and generates some output.
 *
 */

int main(int argc, char *argv[]) {

  int c, icount, j, k, N, periodic = 1;
  long long N_total = -1;
  int nr_threads = 1, nr_queues = -1;
  int dump_tasks = 0;
  int data[2];
  double dim[3] = {1.0, 1.0, 1.0}, shift[3] = {0.0, 0.0, 0.0};
  double h_max = -1.0, scaling = 1.0;
  double time_end = DBL_MAX;
  struct part *parts = NULL;
  struct space s;
  struct engine e;
  struct UnitSystem us;
  char ICfileName[200] = "";
  char dumpfile[30];
  float dt_max = 0.0f, dt_min = 0.0f;
  ticks tic;
  int nr_nodes = 1, myrank = 0;
  FILE *file_thread;
  int with_outputs = 1;
  struct initpart ipart;
#if defined(WITH_MPI) && defined(HAVE_METIS)
  enum repart_type reparttype = REPART_METIS_BOTH;
#endif

  /* Default initial partition type is grid for shared memory and when
   * METIS is not available. */
  ipart.type = INITPART_GRID;
  ipart.grid[0] = 1;
  ipart.grid[1] = 1;
  ipart.grid[2] = 1;
#if defined(WITH_MPI) && defined(HAVE_METIS)
  ipart.type = INITPART_METIS_NOWEIGHT;
#endif

/* Choke on FP-exceptions. */
// feenableexcept( FE_DIVBYZERO | FE_INVALID | FE_OVERFLOW );

#ifdef WITH_MPI
  /* Start by initializing MPI. */
  int res, prov;
  if ((res = MPI_Init_thread(&argc, &argv, MPI_THREAD_MULTIPLE, &prov)) !=
      MPI_SUCCESS)
    error("Call to MPI_Init failed with error %i.", res);
  if (prov != MPI_THREAD_MULTIPLE)
    error(
        "MPI does not provide the level of threading required "
        "(MPI_THREAD_MULTIPLE).");
  if ((res = MPI_Comm_size(MPI_COMM_WORLD, &nr_nodes)) != MPI_SUCCESS)
    error("MPI_Comm_size failed with error %i.", res);
  if ((res = MPI_Comm_rank(MPI_COMM_WORLD, &myrank)) != MPI_SUCCESS)
    error("Call to MPI_Comm_rank failed with error %i.", res);
  if ((res = MPI_Comm_set_errhandler(MPI_COMM_WORLD, MPI_ERRORS_RETURN)) !=
      MPI_SUCCESS)
    error("Call to MPI_Comm_set_errhandler failed with error %i.", res);
  if (myrank == 0) message("MPI is up and running with %i node(s).", nr_nodes);
  fflush(stdout);

  /* Set a default grid so that grid[0]*grid[1]*grid[2] == nr_nodes. */
  factor(nr_nodes, &ipart.grid[0], &ipart.grid[1]);
  factor(nr_nodes / ipart.grid[1], &ipart.grid[0], &ipart.grid[2]);
  factor(ipart.grid[0] * ipart.grid[1], &ipart.grid[1], &ipart.grid[0]);
#endif

  /* Greeting message */
  if (myrank == 0) greetings();

#if defined(HAVE_SETAFFINITY) && defined(HAVE_LIBNUMA) && defined(_GNU_SOURCE)
  if ((ENGINE_POLICY) & engine_policy_setaffinity) {
    /* Ensure the NUMA node on which we initialise (first touch) everything
     * doesn't change before engine_init allocates NUMA-local workers.
     * Otherwise,
     * we may be scheduled elsewhere between the two times.
     */
    cpu_set_t affinity;
    CPU_ZERO(&affinity);
    CPU_SET(sched_getcpu(), &affinity);
    if (sched_setaffinity(0, sizeof(cpu_set_t), &affinity) != 0) {
      message("failed to set entry thread's affinity");
    } else {
      message("set entry thread's affinity");
    }
  }
#endif

  /* Init the space. */
  bzero(&s, sizeof(struct space));

  /* Parse the options */
<<<<<<< HEAD
  while ((c = getopt(argc, argv, "a:c:d:e:f:m:oP:q:R:s:t:w:y:z:")) != -1)

=======
  while ((c = getopt(argc, argv, "a:c:d:e:f:g:m:oq:s:t:w:y:z:")) != -1)
>>>>>>> 3b2b2be6
    switch (c) {
      case 'a':
        if (sscanf(optarg, "%lf", &scaling) != 1)
          error("Error parsing cutoff scaling.");
        if (myrank == 0) message("scaling cutoff by %.3f.", scaling);
        fflush(stdout);
        break;
      case 'c':
        if (sscanf(optarg, "%lf", &time_end) != 1)
          error("Error parsing final time.");
        if (myrank == 0) message("time_end set to %.3e.", time_end);
        fflush(stdout);
        break;
      case 'd':
        if (sscanf(optarg, "%f", &dt_min) != 1)
          error("Error parsing minimal timestep.");
        if (myrank == 0) message("dt_min set to %e.", dt_max);
        fflush(stdout);
        break;
      case 'e':
        if (sscanf(optarg, "%f", &dt_max) != 1)
          error("Error parsing maximal timestep.");
        if (myrank == 0) message("dt_max set to %e.", dt_max);
        fflush(stdout);
        break;
      case 'f':
        if (!strcpy(ICfileName, optarg)) error("Error parsing IC file name.");
        break;
      case 'm':
        if (sscanf(optarg, "%lf", &h_max) != 1) error("Error parsing h_max.");
        if (myrank == 0) message("maximum h set to %e.", h_max);
        fflush(stdout);
        break;
      case 'o':
        with_outputs = 0;
        break;
      case 'P':
        /* Partition type is one of "g", "m", "w", or "v"; "g" can be
         * followed by three numbers defining the grid. */
        switch (optarg[0]) {
          case 'g':
            ipart.type = INITPART_GRID;
            if (strlen(optarg) > 2) {
              if (sscanf(optarg, "g %i %i %i", &ipart.grid[0], &ipart.grid[1],
                         &ipart.grid[2]) != 3) 
                error("Error parsing grid.");
            }
            break;
          case 'm':
            ipart.type = INITPART_METIS_NOWEIGHT;
            break;
          case 'w':
            ipart.type = INITPART_METIS_WEIGHT;
            break;
          case 'v':
            ipart.type = INITPART_VECTORIZE;
            break;
        }
        break;
      case 'q':
        if (sscanf(optarg, "%d", &nr_queues) != 1)
          error("Error parsing number of queues.");
        break;
      case 'R':
        /* Repartition type "n", "b", "v", "e" or "x". */
#if defined(WITH_MPI) && defined(HAVE_METIS)
        switch (optarg[0]) {
          case 'n':
            reparttype = REPART_NONE;
            break;
          case 'b':
            reparttype = REPART_METIS_BOTH;
            break;
          case 'v':
            reparttype = REPART_METIS_VERTEX;
            break;
          case 'e':
            reparttype = REPART_METIS_EDGE;
            break;
          case 'x':
            reparttype = REPART_METIS_VERTEX_EDGE;
            break;
        }
#endif
        break;
      case 's':
        if (sscanf(optarg, "%lf %lf %lf", &shift[0], &shift[1], &shift[2]) != 3)
          error("Error parsing shift.");
        if (myrank == 0)
          message("will shift parts by [ %.3f %.3f %.3f ].", shift[0], shift[1],
                  shift[2]);
        break;
      case 't':
        if (sscanf(optarg, "%d", &nr_threads) != 1)
          error("Error parsing number of threads.");
        break;
      case 'w':
        if (sscanf(optarg, "%d", &space_subsize) != 1)
          error("Error parsing sub size.");
        if (myrank == 0) message("sub size set to %i.", space_subsize);
        break;
      case 'y':
        if (sscanf(optarg, "%d", &dump_tasks) != 1)
          error("Error parsing dump_tasks (-y)");
        break;
      case 'z':
        if (sscanf(optarg, "%d", &space_splitsize) != 1)
          error("Error parsing split size.");
        if (myrank == 0) message("split size set to %i.", space_splitsize);
        break;
      case '?':
        error("Unknown option.");
        break;
    }

#if defined(WITH_MPI)
  if (myrank == 0) {
    message("Running with %i thread(s) per node.", nr_threads);
    message("Using initial partition %s", initpart_name[ipart.type]);
    if (ipart.type == INITPART_GRID) 
      message("grid set to [ %i %i %i ].", ipart.grid[0], ipart.grid[1], ipart.grid[2]);
    message("Using %s repartitioning", repart_name[reparttype]);

    if (nr_nodes == 1) {
      message("WARNING: you are running with one MPI rank.");
      message("WARNING: you should use the non-MPI version of this program.");
    }
    fflush(stdout);
  }
#else
  if (myrank == 0) message("Running with %i thread(s).", nr_threads);
#endif

  /* How large are the parts? */
  if (myrank == 0) {
    message("sizeof(struct part) is %li bytes.", (long int)sizeof(struct part));
    message("sizeof(struct xpart) is %li bytes.",
            (long int)sizeof(struct xpart));
    message("sizeof(struct gpart) is %li bytes.",
            (long int)sizeof(struct gpart));
  }

  /* Initialize unit system */
  initUnitSystem(&us);
  if (myrank == 0) {
    message("Unit system: U_M = %e g.", us.UnitMass_in_cgs);
    message("Unit system: U_L = %e cm.", us.UnitLength_in_cgs);
    message("Unit system: U_t = %e s.", us.UnitTime_in_cgs);
    message("Unit system: U_I = %e A.", us.UnitCurrent_in_cgs);
    message("Unit system: U_T = %e K.", us.UnitTemperature_in_cgs);
    message("Density units: %e a^%f h^%f.",
            conversionFactor(&us, UNIT_CONV_DENSITY),
            aFactor(&us, UNIT_CONV_DENSITY), hFactor(&us, UNIT_CONV_DENSITY));
    message("Entropy units: %e a^%f h^%f.",
            conversionFactor(&us, UNIT_CONV_ENTROPY),
            aFactor(&us, UNIT_CONV_ENTROPY), hFactor(&us, UNIT_CONV_ENTROPY));
  }

  /* Check we have sensible time step bounds */
  if (dt_min > dt_max)
    error("Minimal time step size must be large than maximal time step size ");

  /* Check whether an IC file has been provided */
  if (strcmp(ICfileName, "") == 0)
    error("An IC file name must be provided via the option -f");

  /* Read particles and space information from (GADGET) IC */
  tic = getticks();
#if defined(WITH_MPI)
#if defined(HAVE_PARALLEL_HDF5)
  read_ic_parallel(ICfileName, dim, &parts, &N, &periodic, myrank, nr_nodes,
                   MPI_COMM_WORLD, MPI_INFO_NULL);
#else
  read_ic_serial(ICfileName, dim, &parts, &N, &periodic, myrank, nr_nodes,
                 MPI_COMM_WORLD, MPI_INFO_NULL);
#endif
#else
  read_ic_single(ICfileName, dim, &parts, &N, &periodic);
#endif

  if (myrank == 0)
    message("reading particle properties took %.3f ms.",
            ((double)(getticks() - tic)) / CPU_TPS * 1000);
  fflush(stdout);

#if defined(WITH_MPI)
  long long N_long = N;
  MPI_Reduce(&N_long, &N_total, 1, MPI_LONG_LONG, MPI_SUM, 0, MPI_COMM_WORLD);
#else
  N_total = N;
#endif
  if (myrank == 0) message("Read %lld particles from the ICs", N_total);

  /* Apply h scaling */
  if (scaling != 1.0)
    for (k = 0; k < N; k++) parts[k].h *= scaling;

  /* Apply shift */
  if (shift[0] != 0 || shift[1] != 0 || shift[2] != 0)
    for (k = 0; k < N; k++) {
      parts[k].x[0] += shift[0];
      parts[k].x[1] += shift[1];
      parts[k].x[2] += shift[2];
    }

  /* Set default number of queues. */
  if (nr_queues < 0) nr_queues = nr_threads;

  /* Initialize the space with this data. */
  tic = getticks();
  space_init(&s, dim, parts, N, periodic, h_max, myrank == 0);
  if (myrank == 0)
    message("space_init took %.3f ms.",
            ((double)(getticks() - tic)) / CPU_TPS * 1000);
  fflush(stdout);

  /* Say a few nice things about the space we just created. */
  if (myrank == 0) {
    message("space dimensions are [ %.3f %.3f %.3f ].", s.dim[0], s.dim[1],
            s.dim[2]);
    message("space %s periodic.", s.periodic ? "is" : "isn't");
    message("highest-level cell dimensions are [ %i %i %i ].", s.cdim[0],
            s.cdim[1], s.cdim[2]);
    message("%i parts in %i cells.", s.nr_parts, s.tot_cells);
    message("maximum depth is %d.", s.maxdepth);
    // message( "cutoffs in [ %g %g ]." , s.h_min , s.h_max ); fflush(stdout);
  }

  /* Verify that each particle is in it's proper cell. */
  if (myrank == 0) {
    icount = 0;
    space_map_cells_pre(&s, 0, &map_cellcheck, &icount);
    message("map_cellcheck picked up %i parts.", icount);
  }

  if (myrank == 0) {
    data[0] = s.maxdepth;
    data[1] = 0;
    space_map_cells_pre(&s, 0, &map_maxdepth, data);
    message("nr of cells at depth %i is %i.", data[0], data[1]);
  }

  /* Initialize the engine with this space. */
  tic = getticks();
  if (myrank == 0) message("nr_nodes is %i.", nr_nodes);
  engine_init(&e, &s, dt_max, nr_threads, nr_queues, nr_nodes, myrank,
              ENGINE_POLICY | engine_policy_steal | engine_policy_hydro, 0,
              time_end, dt_min, dt_max);
  if (myrank == 0)
    message("engine_init took %.3f ms.",
            ((double)(getticks() - tic)) / CPU_TPS * 1000);
  fflush(stdout);

#ifdef WITH_MPI
  /* Split the space. */
  engine_split(&e, &ipart);
  engine_redistribute(&e);
#endif

  if (with_outputs) {
    /* Write the state of the system as it is before starting time integration.
     */
    tic = getticks();
#if defined(WITH_MPI)
#if defined(HAVE_PARALLEL_HDF5)
    write_output_parallel(&e, &us, myrank, nr_nodes, MPI_COMM_WORLD,
                          MPI_INFO_NULL);
#else
    write_output_serial(&e, &us, myrank, nr_nodes, MPI_COMM_WORLD,
                        MPI_INFO_NULL);
#endif
#else
    write_output_single(&e, &us);
#endif
    if (myrank == 0)
      message("writing particle properties took %.3f ms.",
              ((double)(getticks() - tic)) / CPU_TPS * 1000);
    fflush(stdout);
  }

/* Init the runner history. */
#ifdef HIST
  for (k = 0; k < runner_hist_N; k++) runner_hist_bins[k] = 0;
#endif

  if (myrank == 0) {
    message(
        "Running on %lld particles until t=%.3e with %i threads and %i "
        "queues (dt_min=%.3e, dt_max=%.3e)...",
        N_total, time_end, e.nr_threads, e.sched.nr_queues, e.dt_min, e.dt_max);
    fflush(stdout);
  }

  /* Initialise the particles */
  engine_init_particles(&e);

  /* Legend */
  if (myrank == 0)
    printf(
        "# Step  Time  time-step  Number of updates    CPU Wall-clock time "
        "[ms]\n");

  /* Let loose a runner on the space. */
  for (j = 0; e.time < time_end; j++) {

/* Repartition the space amongst the nodes? */
#if defined(WITH_MPI) && defined(HAVE_METIS)
    if (j % 100 == 2) e.forcerepart = reparttype;
#endif

    timers_reset(timers_mask_all);
#ifdef COUNTER
    for (k = 0; k < runner_counter_count; k++) runner_counter[k] = 0;
#endif

    /* Take a step. */
    engine_step(&e);

    if (with_outputs && j % 100 == 0) {

#if defined(WITH_MPI)
#if defined(HAVE_PARALLEL_HDF5)
      write_output_parallel(&e, &us, myrank, nr_nodes, MPI_COMM_WORLD,
                            MPI_INFO_NULL);
#else
      write_output_serial(&e, &us, myrank, nr_nodes, MPI_COMM_WORLD,
                          MPI_INFO_NULL);
#endif
#else
      write_output_single(&e, &us);
#endif
    }

    /* Dump the task data using the given frequency. */
    if (dump_tasks && (dump_tasks == 1 || j % dump_tasks == 1)) {
#ifdef WITH_MPI

      /* Make sure output file is empty, only on one rank. */
      sprintf(dumpfile, "thread_info_MPI-step%d.dat", j);
      if (myrank == 0) {
        file_thread = fopen(dumpfile, "w");
        fclose(file_thread);
      }
      MPI_Barrier(MPI_COMM_WORLD);

      for (int i = 0; i < nr_nodes; i++) {

        /* Rank 0 decides the index of writing node, this happens one-by-one. */
        int kk = i;
        MPI_Bcast(&kk, 1, MPI_INT, 0, MPI_COMM_WORLD);

        if (i == myrank) {

          /* Open file and position at end. */
          file_thread = fopen(dumpfile, "a");

          fprintf(file_thread, " %03i 0 0 0 0 %lli 0 0 0 0\n", myrank,
                  e.tic_step);
          int count = 0;
          for (int l = 0; l < e.sched.nr_tasks; l++)
            if (!e.sched.tasks[l].skip && !e.sched.tasks[l].implicit) {
              fprintf(file_thread, " %03i %i %i %i %i %lli %lli %i %i %i\n",
                      myrank, e.sched.tasks[l].rid, e.sched.tasks[l].type,
                      e.sched.tasks[l].subtype, (e.sched.tasks[l].cj == NULL),
                      e.sched.tasks[l].tic, e.sched.tasks[l].toc,
                      (e.sched.tasks[l].ci != NULL) ? e.sched.tasks[l].ci->count
                                                    : 0,
                      (e.sched.tasks[l].cj != NULL) ? e.sched.tasks[l].cj->count
                                                    : 0,
                      e.sched.tasks[l].flags);
              fflush(stdout);
              count++;
            }
          message("rank %d counted %d tasks", myrank, count);

          fclose(file_thread);
        }

        /* And we wait for all to synchronize. */
        MPI_Barrier(MPI_COMM_WORLD);
      }

#else
      sprintf(dumpfile, "thread_info-step%d.dat", j);
      file_thread = fopen(dumpfile, "w");
      for (int l = 0; l < e.sched.nr_tasks; l++)
        if (!e.sched.tasks[l].skip && !e.sched.tasks[l].implicit)
          fprintf(
              file_thread, " %i %i %i %i %lli %lli %i %i\n",
              e.sched.tasks[l].rid, e.sched.tasks[l].type,
              e.sched.tasks[l].subtype, (e.sched.tasks[l].cj == NULL),
              e.sched.tasks[l].tic, e.sched.tasks[l].toc,
              (e.sched.tasks[l].ci == NULL) ? 0 : e.sched.tasks[l].ci->count,
              (e.sched.tasks[l].cj == NULL) ? 0 : e.sched.tasks[l].cj->count);
      fclose(file_thread);
#endif
    }

    /* Dump a line of aggregate output. */
    /*     if (myrank == 0) { */
    /*       printf("%i %e %.16e %.16e %.16e %.3e %.3e %i %.3e %.3e", j, e.time,
     */
    /*              e.ekin + e.epot, e.ekin, e.epot, e.dt, e.dt_step,
     * e.count_step, */
    /*              e.dt_min, e.dt_max); */
    /*       for (k = 0; k < timer_count; k++) */
    /*         printf(" %.3f", ((double)timers[k]) / CPU_TPS * 1000); */
    /*       printf("\n"); */
    /*       fflush(stdout); */
    /*     } */

    /* if (myrank == 0) { */
    /*   printf("%i %e", j, e.time); */
    /*   printf(" %.3f", ((double)timers[timer_count - 1]) / CPU_TPS * 1000); */
    /*   printf("\n"); */
    /*   fflush(stdout); */
    /* } */
  }

/* Print the values of the runner histogram. */
#ifdef HIST
  printf("main: runner histogram data:\n");
  for (k = 0; k < runner_hist_N; k++)
    printf(" %e %e %e\n",
           runner_hist_a + k * (runner_hist_b - runner_hist_a) / runner_hist_N,
           runner_hist_a +
               (k + 1) * (runner_hist_b - runner_hist_a) / runner_hist_N,
           (double)runner_hist_bins[k]);
#endif

  if (with_outputs) {
/* Write final output. */
#if defined(WITH_MPI)
#if defined(HAVE_PARALLEL_HDF5)
    write_output_parallel(&e, &us, myrank, nr_nodes, MPI_COMM_WORLD,
                          MPI_INFO_NULL);
#else
    write_output_serial(&e, &us, myrank, nr_nodes, MPI_COMM_WORLD,
                        MPI_INFO_NULL);
#endif
#else
    write_output_single(&e, &us);
#endif
  }

#ifdef WITH_MPI
  if (MPI_Finalize() != MPI_SUCCESS)
    error("call to MPI_Finalize failed with error %i.", res);
#endif

  /* Say goodbye. */
  if (myrank == 0) message("done. Bye.");

  /* All is calm, all is bright. */
  return 0;
}<|MERGE_RESOLUTION|>--- conflicted
+++ resolved
@@ -151,12 +151,7 @@
   bzero(&s, sizeof(struct space));
 
   /* Parse the options */
-<<<<<<< HEAD
   while ((c = getopt(argc, argv, "a:c:d:e:f:m:oP:q:R:s:t:w:y:z:")) != -1)
-
-=======
-  while ((c = getopt(argc, argv, "a:c:d:e:f:g:m:oq:s:t:w:y:z:")) != -1)
->>>>>>> 3b2b2be6
     switch (c) {
       case 'a':
         if (sscanf(optarg, "%lf", &scaling) != 1)

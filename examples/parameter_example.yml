--- conflicted
+++ resolved
@@ -112,17 +112,9 @@
 
 # Parameters governing domain decomposition
 DomainDecomposition:
-<<<<<<< HEAD
   initial_type:     memory  # (Optional) The initial decomposition strategy: "grid",
                             #            "region", "memory", or "vectorized".
-  initial_grid_x:   10      # (Optional) Grid size if the "grid" strategy is chosen.
-  initial_grid_y:   10      # ""
-  initial_grid_z:   10      # ""
-=======
-  initial_type:     simple_metis # (Optional) The initial decomposition strategy: "grid",
-                                 #            "simple_metis", "weighted_metis", or "vectorized".
-  initial_grid: [10,10,10] # (Optional) Grid sizes if the "grid" strategy is chosen.
->>>>>>> e95331dd
+  initial_grid: [10,10,10]  # (Optional) Grid sizes if the "grid" strategy is chosen.
 
   repartition_type: costs/costs # (Optional) The re-decomposition strategy, one of:
                             # "none/none", "costs/costs", "none/costs" or "costs/time".

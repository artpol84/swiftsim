# Define the system of units to use internally.
InternalUnitSystem:
  UnitMass_in_cgs:     1   # Grams
  UnitLength_in_cgs:   1   # Centimeters
  UnitVelocity_in_cgs: 1   # Centimeters per second
  UnitCurrent_in_cgs:  1   # Amperes
  UnitTemp_in_cgs:     1   # Kelvin

# Values of some physical constants
PhysicalConstants:
  G:            6.67408e-8 # (Optional) Overwrite the value of Newton's constant used internally by the code.

# Cosmological parameters
Cosmology:
  h:              0.6777        # Reduced Hubble constant
  a_begin:        0.0078125     # Initial scale-factor of the simulation
  a_end:          1.0           # Final scale factor of the simulation
  Omega_m:        0.307         # Matter density parameter
  Omega_lambda:   0.693         # Dark-energy density parameter
  Omega_b:        0.0455        # Baryon density parameter
  Omega_r:        0.            # (Optional) Radiation density parameter
  w_0:            -1.0          # (Optional) Dark-energy equation-of-state parameter at z=0.
  w_a:            0.            # (Optional) Dark-energy equation-of-state time evolution parameter.

# Parameters for the hydrodynamics scheme
SPH:
  resolution_eta:        1.2348   # Target smoothing length in units of the mean inter-particle separation (1.2348 == 48Ngbs with the cubic spline kernel).
  CFL_condition:         0.1      # Courant-Friedrich-Levy condition for time integration.
  h_tolerance:           1e-4     # (Optional) Relative accuracy of the Netwon-Raphson scheme for the smoothing lengths.
  h_max:                 10.      # (Optional) Maximal allowed smoothing length in internal units. Defaults to FLT_MAX if unspecified.
  max_volume_change:     1.4      # (Optional) Maximal allowed change of kernel volume over one time-step.
  max_ghost_iterations:  30       # (Optional) Maximal number of iterations allowed to converge towards the smoothing length.
  initial_temperature:   0        # (Optional) Initial temperature (in internal units) to set the gas particles at start-up. Value is ignored if set to 0.
  minimal_temperature:   0        # (Optional) Minimal temperature (in internal units) allowed for the gas particles. Value is ignored if set to 0.
  H_mass_fraction:       0.755    # (Optional) Hydrogen mass fraction used for initial conversion from temp to internal energy. Default value is derived from the physical constants.
  H_ionization_temperature: 1e4   # (Optional) Temperature of the transition from neutral to ionized Hydrogen for primoridal gas.

# Parameters for the self-gravity scheme
Gravity:
  mesh_side_length:       32        # Number of cells along each axis for the periodic gravity mesh.
  eta:          0.025               # Constant dimensionless multiplier for time integration.
  theta:        0.7                 # Opening angle (Multipole acceptance criterion).
  comoving_softening:     0.0026994 # Comoving softening length (in internal units).
  max_physical_softening: 0.0007    # Physical softening length (in internal units).
  rebuild_frequency:      0.01      # (Optional) Frequency of the gravity-tree rebuild in units of the number of g-particles (this is the default value).
  a_smooth:     1.25                # (Optional) Smoothing scale in top-level cell sizes to smooth the long-range forces over (this is the default value).
  r_cut_max:    4.5                 # (Optional) Cut-off in number of top-level cells beyond which no FMM forces are computed (this is the default value).
  r_cut_min:    0.1                 # (Optional) Cut-off in number of top-level cells below which no truncation of FMM forces are performed (this is the default value).

# Parameters for the task scheduling
Scheduler:
<<<<<<< HEAD
  nr_queues:             0         # (Optional) The number of task queues to use. Use 0  to let the system decide.
  cell_max_size:         8000000   # (Optional) Maximal number of interactions per task if we force the split (this is the default value).
  cell_sub_size_pair:    256000000 # (Optional) Maximal number of interactions per sub-pair task  (this is the default value).
  cell_sub_size_self:    32000     # (Optional) Maximal number of interactions per sub-self task  (this is the default value).
  cell_split_size:       400       # (Optional) Maximal number of particles per cell (this is the default value).
  max_top_level_cells:   12        # (Optional) Maximal number of top-level cells in any dimension. The number of top-level cells will be the cube of this (this is the default value).
  fitted_costs:          swift-fitted-costs.txt  # (Optional) tuned task costs
=======
  nr_queues:                 0         # (Optional) The number of task queues to use. Use 0  to let the system decide.
  cell_max_size:             8000000   # (Optional) Maximal number of interactions per task if we force the split (this is the default value).
  cell_sub_size_pair_hydro:  256000000 # (Optional) Maximal number of interactions per sub-pair hydro task  (this is the default value).
  cell_sub_size_self_hydro:  32000     # (Optional) Maximal number of interactions per sub-self hydro task  (this is the default value).
  cell_sub_size_pair_grav:   256000000 # (Optional) Maximal number of interactions per sub-pair gravity task  (this is the default value).
  cell_sub_size_self_grav:   32000     # (Optional) Maximal number of interactions per sub-self gravity task  (this is the default value).
  cell_sub_size_pair_stars:   256000000 # (Optional) Maximal number of interactions per sub-pair stars task  (this is the default value).
  cell_sub_size_self_stars:   32000     # (Optional) Maximal number of interactions per sub-self stars task  (this is the default value).
  cell_split_size:           400       # (Optional) Maximal number of particles per cell (this is the default value).
  cell_subdepth_grav:        2         # (Optional) Maximal depth the gravity tasks can be pushed down (this is the default value).
  max_top_level_cells:       12        # (Optional) Maximal number of top-level cells in any dimension. The number of top-level cells will be the cube of this (this is the default value).
  tasks_per_cell:            0         # (Optional) The average number of tasks per cell. If not large enough the simulation will fail (means guess...).
  mpi_message_limit:         4096      # (Optional) Maximum MPI task message size to send non-buffered, KB.
>>>>>>> cee4c633

# Parameters governing the time integration (Set dt_min and dt_max to the same value for a fixed time-step run.)
TimeIntegration:
  time_begin:        0.    # The starting time of the simulation (in internal units).
  time_end:          1.    # The end time of the simulation (in internal units).
  dt_min:            1e-6  # The minimal time-step size of the simulation (in internal units).
  dt_max:            1e-2  # The maximal time-step size of the simulation (in internal units).
  max_dt_RMS_factor: 0.25  # (Optional) Dimensionless factor for the maximal displacement allowed based on the RMS velocities.

# Parameters governing the snapshots
Snapshots:
  basename:   output      # Common part of the name of output files
  scale_factor_first: 0.1 # (Optional) Scale-factor of the first snapshot if cosmological time-integration.
  time_first: 0.          # (Optional) Time of the first output if non-cosmological time-integration (in internal units)
  delta_time: 0.01        # Time difference between consecutive outputs (in internal units)
  compression: 0          # (Optional) Set the level of compression of the HDF5 datasets [0-9]. 0 does no compression.
  int_time_label_on:   0  # (Optional) Enable to label the snapshots using the time rounded to an integer (in internal units)
  UnitMass_in_cgs:     1  # (Optional) Unit system for the outputs (Grams)
  UnitLength_in_cgs:   1  # (Optional) Unit system for the outputs (Centimeters)
  UnitVelocity_in_cgs: 1  # (Optional) Unit system for the outputs (Centimeters per second)
  UnitCurrent_in_cgs:  1  # (Optional) Unit system for the outputs (Amperes)
  UnitTemp_in_cgs:     1  # (Optional) Unit system for the outputs (Kelvin)
  output_list_on:      0  # (Optional) Enable the output list
  output_list:         snaplist.txt # (Optional) File containing the output times (see documentation in "Parameter File" section)

# Parameters governing the conserved quantities statistics
Statistics:
  delta_time:           1e-2     # Time between statistics output
  scale_factor_first:     0.1    # (Optional) Scale-factor of the first statistics dump if cosmological time-integration.
  time_first:             0.     # (Optional) Time of the first stats output if non-cosmological time-integration (in internal units)
  energy_file_name:    energy    # (Optional) File name for energy output
  timestep_file_name:  timesteps # (Optional) File name for timing information output. Note: No underscores "_" allowed in file name
  output_list_on:      0   	 # (Optional) Enable the output list
  output_list:         statlist.txt # (Optional) File containing the output times (see documentation in "Parameter File" section)

# Parameters related to the initial conditions
InitialConditions:
  file_name:  SedovBlast/sedov.hdf5 # The file to read
  generate_gas_in_ics:         0    # (Optional) Generate gas particles from the DM-only ICs (e.g. from panphasia).
  cleanup_h_factors:           0    # (Optional) Clean up the h-factors used in the ICs (e.g. in Gadget files).
  cleanup_velocity_factors:    0    # (Optional) Clean up the scale-factors used in the definition of the velocity variable in the ICs (e.g. in Gadget files).
  cleanup_smoothing_lengths:   0    # (Optional) Clean the values of the smoothing lengths that are read in to remove stupid values. Set to 1 to activate.
  smoothing_length_scaling:    1.   # (Optional) A scaling factor to apply to all smoothing lengths in the ICs.
  shift:      [0.0,0.0,0.0]         # (Optional) A shift to apply to all particles read from the ICs (in internal units).
  replicate:  2                     # (Optional) Replicate all particles along each axis a given integer number of times. Default 1.

# Parameters controlling restarts
Restarts:
  enable:      1        # (Optional) whether to enable dumping restarts at fixed intervals.
  save:        1        # (Optional) whether to save copies of the previous set of restart files (named .prev)
  onexit:      0        # (Optional) whether to dump restarts on exit (*needs enable*)
  subdir:      restart  # (Optional) name of subdirectory for restart files.
  basename:    swift    # (Optional) prefix used in naming restart files.
  delta_hours: 6.0      # (Optional) decimal hours between dumps of restart files.
  stop_steps:  100      # (Optional) how many steps to process before checking if the <subdir>/stop file exists. When present the application will attempt to exit early, dumping restart files first.

# Parameters governing domain decomposition
DomainDecomposition:
  initial_type:     memory  # (Optional) The initial decomposition strategy: "grid",
                            #            "region", "memory", or "vectorized".
  initial_grid: [10,10,10]  # (Optional) Grid sizes if the "grid" strategy is chosen.

  repartition_type: costs/costs # (Optional) The re-decomposition strategy, one of:
                            # "none/none", "costs/costs", "none/costs", "costs/none" or "costs/time".
                            # These are vertex/edge weights with "costs" as task timing
                            # and "time" as the expected time of the next updates

  trigger:          0.05    # (Optional) Fractional (<1) CPU time difference between MPI ranks required to trigger a
                            # new decomposition, or number of steps (>1) between decompositions
  minfrac:          0.9     # (Optional) Fractional of all particles that should be updated in previous step when
                            # using CPU time trigger
  usemetis          0       # Use serial METIS when ParMETIS is also available.
  adaptive          1       # Use adaptive repartition when ParMETIS is available, otherwise simple refinement.
  itr               100     # When adaptive defines the ratio of inter node communication time to data redistribution time, in the range 0.00001 to 10000000.0.
                            # Lower values give less data movement during redistributions, at the cost of global balance which may require more communication.

# Parameters related to the equation of state ------------------------------------------

EoS:
  isothermal_internal_energy: 20.26784  # Thermal energy per unit mass for the case of isothermal equation of state (in internal units).

  planetary_use_Til:    1   # (Optional) Whether to prepare the Tillotson EOS
  planetary_use_HM80:   0   # (Optional) Whether to prepare the Hubbard & MacFarlane (1980) EOS
  planetary_use_ANEOS:  0   # (Optional) Whether to prepare the ANEOS EOS
  planetary_use_SESAME: 0   # (Optional) Whether to prepare the SESAME EOS
                            # (Optional) Table file paths
  planetary_HM80_HHe_table_file:        ./equation_of_state/planetary_HM80_HHe.txt
  planetary_HM80_ice_table_file:        ./equation_of_state/planetary_HM80_ice.txt
  planetary_HM80_rock_table_file:       ./equation_of_state/planetary_HM80_rock.txt
  planetary_SESAME_iron_table_file:     ./equation_of_state/planetary_SESAME_iron_2140.txt
  planetary_SESAME_basalt_table_file:   ./equation_of_state/planetary_SESAME_basalt_7530.txt
  planetary_SESAME_water_table_file:    ./equation_of_state/planetary_SESAME_water_7154.txt
  planetary_SS08_water_table_file:      ./equation_of_state/planetary_SS08_water.txt

# Parameters related to external potentials --------------------------------------------

# Point mass external potentials
PointMassPotential:
  position:        [50.,50.0,50.]      # location of external point mass (internal units)
  mass:            1e10                # mass of external point mass (internal units)
  timestep_mult:   0.03                # Dimensionless pre-factor for the time-step condition
  softening:       0.05                # For point-mass-softened option

# Isothermal potential parameters
IsothermalPotential:
  position:        [100.,100.,100.]    # Location of centre of isothermal potential with respect to centre of the box (internal units)
  vrot:            200.     # Rotation speed of isothermal potential (internal units)
  timestep_mult:   0.03     # Dimensionless pre-factor for the time-step condition
  epsilon:         0.1      # Softening size (internal units)

# Disk-patch potential parameters
DiscPatchPotential:
  surface_density: 10.      # Surface density of the disc (internal units)
  scale_height:    100.     # Scale height of the disc (internal units)
  z_disc:          400.     # Position of the disc along the z-axis (internal units)
  z_trunc:         300.     # (Optional) Distance from the disc along z-axis above which the potential gets truncated.
  z_max:           380.     # (Optional) Distance from the disc along z-axis above which the potential is set to 0.
  timestep_mult:   0.03     # Dimensionless pre-factor for the time-step condition
  growth_time:     5.       # (Optional) Time for the disc to grow to its final size (multiple of the dynamical time)

# Sine Wave potential
SineWavePotential:
  amplitude:        10.     # Amplitude of the sine wave (internal units)
  timestep_limit:   1.      # Time-step dimensionless pre-factor.
  growth_time:      0.      # (Optional) Time for the potential to grow to its final size.

# Parameters related to cooling function  ----------------------------------------------

# Constant du/dt cooling function
ConstCooling:
  cooling_rate: 1.          # Cooling rate (du/dt) (internal units)
  min_energy:   1.          # Minimal internal energy per unit mass (internal units)
  cooling_tstep_mult: 1.    # Dimensionless pre-factor for the time-step condition

# Constant lambda cooling function
LambdaCooling:
  lambda:                      2.0   # Cooling rate (in cgs units)
  minimum_temperature:         1.0e4 # Minimal temperature (Kelvin)
  mean_molecular_weight:       0.59  # Mean molecular weight
  hydrogen_mass_abundance:     0.75  # Hydrogen mass abundance (dimensionless)
  cooling_tstep_mult:          1.0   # Dimensionless pre-factor for the time-step condition

# Cooling with Grackle 3.0
GrackleCooling:
  CloudyTable: CloudyData_UVB=HM2012.h5 # Name of the Cloudy Table (available on the grackle bitbucket repository)
  WithUVbackground: 1                   # Enable or not the UV background
  Redshift: 0                           # Redshift to use (-1 means time based redshift)
  WithMetalCooling: 1                   # Enable or not the metal cooling
  ProvideVolumetricHeatingRates: 0      # (optional) User provide volumetric heating rates
  ProvideSpecificHeatingRates: 0        # (optional) User provide specific heating rates
  SelfShieldingMethod: 0                # (optional) Grackle (<= 3) or Gear self shielding method
  OutputMode: 0                         # (optional) Write in output corresponding primordial chemistry mode
  MaxSteps: 10000                       # (optional) Max number of step when computing the initial composition
  ConvergenceLimit: 1e-2                # (optional) Convergence threshold (relative) for initial composition

# Parameters related to chemistry models  -----------------------------------------------

# EAGLE model
EAGLEChemistry:
  InitMetallicity:         0.           # Inital fraction of particle mass in *all* metals
  InitAbundance_Hydrogen:  0.752        # Inital fraction of particle mass in Hydrogen
  InitAbundance_Helium:    0.248        # Inital fraction of particle mass in Helium
  InitAbundance_Carbon:    0.000        # Inital fraction of particle mass in Carbon
  InitAbundance_Nitrogen:  0.000        # Inital fraction of particle mass in Nitrogen
  InitAbundance_Oxygen:    0.000        # Inital fraction of particle mass in Oxygen
  InitAbundance_Neon:      0.000        # Inital fraction of particle mass in Neon
  InitAbundance_Magnesium: 0.000        # Inital fraction of particle mass in Magnesium
  InitAbundance_Silicon:   0.000        # Inital fraction of particle mass in Silicon
  InitAbundance_Iron:      0.000        # Inital fraction of particle mass in Iron
  CalciumOverSilicon:      0.0941736    # Constant ratio of Calcium over Silicon abundance
  SulphurOverSilicon:      0.6054160    # Constant ratio of Sulphur over Silicon abundance

# Structure finding options (requires velociraptor)
StructureFinding:
  config_file_name:     stf_input.cfg # Name of the STF config file.
  basename:             ./stf         # Common part of the name of output files.
  output_time_format:   0             # Specifies the frequency format of structure finding. 0 for simulation steps (delta_step) and 1 for simulation time intervals (delta_time).
  scale_factor_first:   0.92          # Scale-factor of the first snaphot (cosmological run)
  time_first:           0.01          # Time of the first structure finding output (in internal units).
  delta_step:           1000          # Time difference between consecutive structure finding outputs (in internal units) in simulation steps.
  delta_time:           1.10          # Time difference between consecutive structure finding outputs (in internal units) in simulation time intervals.
  output_list_on:      0   	      # (Optional) Enable the output list
  output_list:         stflist.txt    # (Optional) File containing the output times (see documentation in "Parameter File" section)<|MERGE_RESOLUTION|>--- conflicted
+++ resolved
@@ -49,15 +49,6 @@
 
 # Parameters for the task scheduling
 Scheduler:
-<<<<<<< HEAD
-  nr_queues:             0         # (Optional) The number of task queues to use. Use 0  to let the system decide.
-  cell_max_size:         8000000   # (Optional) Maximal number of interactions per task if we force the split (this is the default value).
-  cell_sub_size_pair:    256000000 # (Optional) Maximal number of interactions per sub-pair task  (this is the default value).
-  cell_sub_size_self:    32000     # (Optional) Maximal number of interactions per sub-self task  (this is the default value).
-  cell_split_size:       400       # (Optional) Maximal number of particles per cell (this is the default value).
-  max_top_level_cells:   12        # (Optional) Maximal number of top-level cells in any dimension. The number of top-level cells will be the cube of this (this is the default value).
-  fitted_costs:          swift-fitted-costs.txt  # (Optional) tuned task costs
-=======
   nr_queues:                 0         # (Optional) The number of task queues to use. Use 0  to let the system decide.
   cell_max_size:             8000000   # (Optional) Maximal number of interactions per task if we force the split (this is the default value).
   cell_sub_size_pair_hydro:  256000000 # (Optional) Maximal number of interactions per sub-pair hydro task  (this is the default value).
@@ -69,9 +60,9 @@
   cell_split_size:           400       # (Optional) Maximal number of particles per cell (this is the default value).
   cell_subdepth_grav:        2         # (Optional) Maximal depth the gravity tasks can be pushed down (this is the default value).
   max_top_level_cells:       12        # (Optional) Maximal number of top-level cells in any dimension. The number of top-level cells will be the cube of this (this is the default value).
+  fitted_costs:              swift-fitted-costs.txt  # (Optional) tuned task costs
   tasks_per_cell:            0         # (Optional) The average number of tasks per cell. If not large enough the simulation will fail (means guess...).
   mpi_message_limit:         4096      # (Optional) Maximum MPI task message size to send non-buffered, KB.
->>>>>>> cee4c633
 
 # Parameters governing the time integration (Set dt_min and dt_max to the same value for a fixed time-step run.)
 TimeIntegration:

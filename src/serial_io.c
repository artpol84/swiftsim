--- conflicted
+++ resolved
@@ -741,54 +741,6 @@
       /* Loop over all particle types */
       for (int ptype = 0; ptype < NUM_PARTICLE_TYPES; ptype++) {
 
-<<<<<<< HEAD
-	/* Don't do anything if no particle of this kind */
-	if (N_total[ptype] == 0) continue;
-
-	/* Open the particle group in the file */
-	char partTypeGroupName[PARTICLE_GROUP_BUFFER_SIZE];
-	snprintf(partTypeGroupName, PARTICLE_GROUP_BUFFER_SIZE, "/PartType%d",
-		 ptype);
-	h_grp = H5Gopen(h_file, partTypeGroupName, H5P_DEFAULT);
-	if (h_grp < 0) {
-	  error("Error while opening particle group %s.", partTypeGroupName);
-	}
-
-	/* Read particle fields into the particle structure */
-	switch (ptype) {
-
-
-	case GAS:
-	  hydro_write_particles(h_grp, fileName, xmfFile, N[ptype], N_total[ptype], mpi_rank,
-				offset[ptype], parts, us);
-
-	  break;
-
-	case DM:
-	  /* Allocate temporary array */
-	  if (posix_memalign((void*)&dmparts, gpart_align,
-			     Ndm * sizeof(struct gpart)) != 0)
-	    error("Error while allocating temporart memory for DM particles");
-	  bzero(dmparts, Ndm * sizeof(struct gpart));
-	  
-	  /* Collect the DM particles from gpart */
-	  collect_dm_gparts(gparts, Ntot, dmparts, Ndm);
-
-	  /* Write DM particles */
-	  darkmatter_write_particles(h_grp, fileName, xmfFile, N[ptype], N_total[ptype], mpi_rank, offset[ptype], dmparts, us);
-
-	  /* Free temporary array */
-	  free(dmparts);
-	  break;
-
-	default:
-	  error("Particle Type %d not yet supported. Aborting", ptype);
-
-	}
-      
-	/* Close particle group */
-	H5Gclose(h_grp);
-=======
         /* Don't do anything if no particle of this kind */
         if (N[ptype] == 0) continue;
 
@@ -836,7 +788,6 @@
 
         /* Close particle group */
         H5Gclose(h_grp);
->>>>>>> 2e25a3f7
       }
 
       /* Close file */

/*******************************************************************************
 * This file is part of SWIFT.
 * Copyright (c) 2013- 2015:
 *                    Matthieu Schaller (matthieu.schaller@durham.ac.uk),
 *                    Pedro Gonnet (pedro.gonnet@durham.ac.uk),
 *                    Peter W. Draper (p.w.draper@durham.ac.uk).
 *
 * This program is free software: you can redistribute it and/or modify
 * it under the terms of the GNU Lesser General Public License as published
 * by the Free Software Foundation, either version 3 of the License, or
 * (at your option) any later version.
 *
 * This program is distributed in the hope that it will be useful,
 * but WITHOUT ANY WARRANTY; without even the implied warranty of
 * MERCHANTABILITY or FITNESS FOR A PARTICULAR PURPOSE.  See the
 * GNU General Public License for more details.
 *
 * You should have received a copy of the GNU Lesser General Public License
 * along with this program.  If not, see <http://www.gnu.org/licenses/>.
 *
 ******************************************************************************/

/* Config parameters. */

/* This object's header. */
#include "debug.h"

/* Some standard headers. */
#include <float.h>
#include <stdio.h>
#include <unistd.h>

/* Local includes. */
#include "active.h"
#include "cell.h"
#include "engine.h"
#include "hydro.h"
#include "inline.h"
#include "part.h"
#include "space.h"

/* Import the right hydro definition */
#if defined(MINIMAL_SPH)
#include "./hydro/Minimal/hydro_debug.h"
#elif defined(GADGET2_SPH)
#include "./hydro/Gadget2/hydro_debug.h"
#elif defined(HOPKINS_PE_SPH)
#include "./hydro/PressureEntropy/hydro_debug.h"
#elif defined(HOPKINS_PU_SPH)
#include "./hydro/PressureEnergy/hydro_debug.h"
#elif defined(DEFAULT_SPH)
#include "./hydro/Default/hydro_debug.h"
#elif defined(GIZMO_MFV_SPH)
#include "./hydro/GizmoMFV/hydro_debug.h"
#elif defined(GIZMO_MFM_SPH)
#include "./hydro/GizmoMFM/hydro_debug.h"
#elif defined(SHADOWFAX_SPH)
#include "./hydro/Shadowswift/hydro_debug.h"
#elif defined(PLANETARY_SPH)
#include "./hydro/Planetary/hydro_debug.h"
#else
#error "Invalid choice of SPH variant"
#endif

/* Import the right gravity definition */
#if defined(DEFAULT_GRAVITY)
#include "./gravity/Default/gravity_debug.h"
#elif defined(POTENTIAL_GRAVITY)
#include "./gravity/Potential/gravity_debug.h"
#else
#error "Invalid choice of gravity variant"
#endif

/**
 * @brief Looks for the particle with the given id and prints its information to
 *the standard output.
 *
 * @param parts The array of particles.
 * @param xparts The array of particle extended data.
 * @param id The id too look for.
 * @param N The size of the array of particles.
 *
 * (Should be used for debugging only as it runs in O(N).)
 */
void printParticle(const struct part *parts, const struct xpart *xparts,
                   long long int id, size_t N) {

  int found = 0;

  /* Look for the particle. */
  for (size_t i = 0; i < N; i++)
    if (parts[i].id == id) {
      printf("## Particle[%zu]:\n id=%lld ", i, parts[i].id);
      hydro_debug_particle(&parts[i], &xparts[i]);
      found = 1;
      break;
    }

  if (!found) printf("## Particles[???] id=%lld not found\n", id);
}

/**
 * @brief Looks for the g-particle with the given id and prints its information
 * to
 * the standard output.
 *
 * @param gparts The array of g-particles.
 * @param parts The array of particles.
 * @param id The id too look for.
 * @param N The size of the array of g-particles.
 *
 * (Should be used for debugging only as it runs in O(N).)
 */
void printgParticle(const struct gpart *gparts, const struct part *parts,
                    long long int id, size_t N) {

  int found = 0;

  /* Look for the particle. */
  for (size_t i = 0; i < N; i++)
    if (gparts[i].id_or_neg_offset == id) {
      printf("## gParticle[%zu] (DM) :\n id=%lld", i, id);
      gravity_debug_particle(&gparts[i]);
      found = 1;
      break;
    } else if (gparts[i].id_or_neg_offset < 0 &&
               parts[-gparts[i].id_or_neg_offset].id == id) {
      printf("## gParticle[%zu] (hydro) :\n id=%lld", i, id);
      gravity_debug_particle(&gparts[i]);
      found = 1;
      break;
    }

  if (!found) printf("## Particles[???] id=%lld not found\n", id);
}

/**
 * @brief Prints the details of a given particle to stdout
 *
 * @param p The particle to print
 * @param xp The extended data ot the particle to print
 */
void printParticle_single(const struct part *p, const struct xpart *xp) {

  printf("## Particle: id=%lld ", p->id);
  hydro_debug_particle(p, xp);
  printf("\n");
}

/**
 * @brief Prints the details of a given particle to stdout
 *
 * @param gp The g-particle to print
 */
void printgParticle_single(struct gpart *gp) {

  printf("## g-Particle: id=%lld ", gp->id_or_neg_offset);
  gravity_debug_particle(gp);
  printf("\n");
}

/**
 * @brief Check that the cells and particles of a space have consistent h_max
 *        values.
 *
 * @param s the space.
 * @result 1 or 0
 */
int checkSpacehmax(struct space *s) {

  /* Loop over local cells. */
  float cell_h_max = 0.0f;
  for (int k = 0; k < s->nr_cells; k++) {
    if (s->cells_top[k].nodeID == s->e->nodeID &&
        s->cells_top[k].h_max > cell_h_max) {
      cell_h_max = s->cells_top[k].h_max;
    }
  }

  /* Now all particles. */
  float part_h_max = 0.0f;
  for (size_t k = 0; k < s->nr_parts; k++) {
    if (s->parts[k].h > part_h_max) {
      part_h_max = s->parts[k].h;
    }
  }

  /*  If within some epsilon we are OK. */
  if (fabsf(cell_h_max - part_h_max) <= FLT_EPSILON) return 1;

  /* There is a problem. Hunt it down. */
  for (int k = 0; k < s->nr_cells; k++) {
    if (s->cells_top[k].nodeID == s->e->nodeID) {
      if (s->cells_top[k].h_max > part_h_max) {
        message("cell %d is inconsistent (%f > %f)", k, s->cells_top[k].h_max,
                part_h_max);
      }
    }
  }

  for (size_t k = 0; k < s->nr_parts; k++) {
    if (s->parts[k].h > cell_h_max) {
      message("part %lld is inconsistent (%f > %f)", s->parts[k].id,
              s->parts[k].h, cell_h_max);
    }
  }

  return 0;
}

/**
 * @brief Check if the h_max and dx_max values of a cell's hierarchy are
 * consistent with the particles. Also checks if particles are correctly
 * in a cell. Report verbosely if not.
 *
 * @param c the top cell of the hierarchy.
 * @param depth the recursion depth for use in messages. Set to 0 initially.
 * @result 1 or 0
 */
int checkCellhdxmax(const struct cell *c, int *depth) {

  *depth = *depth + 1;

  float h_max = 0.0f;
  float dx_max = 0.0f;
  int result = 1;

  const double loc_min[3] = {c->loc[0], c->loc[1], c->loc[2]};
  const double loc_max[3] = {c->loc[0] + c->width[0], c->loc[1] + c->width[1],
                             c->loc[2] + c->width[2]};

  const size_t nr_parts = c->count;
  struct part *parts = c->parts;
  struct xpart *xparts = c->xparts;
  for (size_t k = 0; k < nr_parts; k++) {

    struct part *const p = &parts[k];
    struct xpart *const xp = &xparts[k];

    if (p->x[0] < loc_min[0] || p->x[0] >= loc_max[0] || p->x[1] < loc_min[1] ||
        p->x[1] >= loc_max[1] || p->x[2] < loc_min[2] ||
        p->x[2] >= loc_max[2]) {

      message(
          "Inconsistent part position p->x=[%e %e %e], c->loc=[%e %e %e] "
          "c->width=[%e %e %e]",
          p->x[0], p->x[1], p->x[2], c->loc[0], c->loc[1], c->loc[2],
          c->width[0], c->width[1], c->width[2]);

      result = 0;
    }

    const float dx2 = xp->x_diff[0] * xp->x_diff[0] +
                      xp->x_diff[1] * xp->x_diff[1] +
                      xp->x_diff[2] * xp->x_diff[2];

    h_max = max(h_max, p->h);
    dx_max = max(dx_max, sqrt(dx2));
  }

  if (c->split) {
    for (int k = 0; k < 8; k++) {
      if (c->progeny[k] != NULL) {
        struct cell *cp = c->progeny[k];
        checkCellhdxmax(cp, depth);
      }
    }
  }

  /* Check. */
  if (c->h_max != h_max) {
    message("%d Inconsistent h_max: cell %f != parts %f", *depth, c->h_max,
            h_max);
    message("location: %f %f %f", c->loc[0], c->loc[1], c->loc[2]);
    result = 0;
  }
  if (c->dx_max_part != dx_max) {
    message("%d Inconsistent dx_max: %f != %f", *depth, c->dx_max_part, dx_max);
    message("location: %f %f %f", c->loc[0], c->loc[1], c->loc[2]);
    result = 0;
  }

  return result;
}

/**
 * @brief map function for dumping cells.
 */
static void dumpCells_map(struct cell *c, void *data) {
  size_t *ldata = (size_t *)data;
  FILE *file = (FILE *)ldata[0];
  struct engine *e = (struct engine *)ldata[1];
  float ntasks = c->nr_tasks;
  int super = (int)ldata[2];
  int active = (int)ldata[3];
  int mpiactive = (int)ldata[4];
  int pactive = (int)ldata[5];

#if SWIFT_DEBUG_CHECKS
  /* The c->nr_tasks field does not include all the tasks. So let's check this
   * the hard way. Note pairs share the task 50/50 with the other cell. */
  ntasks = 0.0f;
  struct task *tasks = e->sched.tasks;
  int nr_tasks = e->sched.nr_tasks;
  for (int k = 0; k < nr_tasks; k++) {
    if (tasks[k].cj == NULL) {
      if (c == tasks[k].ci) {
        ntasks = ntasks + 1.0f;
      }
    } else {
      if (c == tasks[k].ci || c == tasks[k].cj) {
        ntasks = ntasks + 0.5f;
      }
    }
  }
#endif

  /* Only cells with particles are dumped. */
  if (c->count > 0 || c->gcount > 0 || c->scount > 0) {

    /* In MPI mode we may only output cells with foreign partners.
     * These define the edges of the partitions. */
    int ismpiactive = 0;
#if WITH_MPI
    ismpiactive = (c->send_xv != NULL);
    if (mpiactive)
      mpiactive = ismpiactive;
    else
      mpiactive = 1;
#else
    mpiactive = 1;
#endif

    /* Active cells, otherwise all. */
    if (active)
      active = cell_is_active_hydro(c, e);
    else
      active = 1;

    /* So output local super cells that are active and have MPI
     * tasks as requested. */
    if (c->nodeID == e->nodeID &&
        (!super || ((super && c->super == c) || (c->parent == NULL))) &&
        active && mpiactive) {

      /* If requested we work out how many particles are active in this cell. */
      int pactcount = 0;
      if (pactive) {
        const struct part *parts = c->parts;
        for (int k = 0; k < c->count; k++)
          if (part_is_active(&parts[k], e)) pactcount++;
        struct gpart *gparts = c->gparts;
        for (int k = 0; k < c->gcount; k++)
          if (gpart_is_active(&gparts[k], e)) pactcount++;
        struct spart *sparts = c->sparts;
        for (int k = 0; k < c->scount; k++)
          if (spart_is_active(&sparts[k], e)) pactcount++;
      }

      fprintf(file,
              "  %6.3f %6.3f %6.3f %6.3f %6.3f %6.3f %6d %6d %6d %6d %6d %6d "
              "%6.1f %20lld %6d %6d %6d %6d %6d %6d %6d\n",
              c->loc[0], c->loc[1], c->loc[2], c->width[0], c->width[1],
              c->width[2], e->step, c->count, c->gcount, c->scount, pactcount,
              c->depth, ntasks, c->ti_hydro_end_min,
              get_time_bin(c->ti_hydro_end_min), (c->super == c),
              (c->parent == NULL), cell_is_active_hydro(c, e), c->nodeID,
              c->nodeID == e->nodeID, ismpiactive);
    }
  }
}

/**
 * @brief Dump the location, depth, task counts and timebins and active state,
 * for all cells to a simple text file. A more costly count of the active
 * particles in a cell can also be output.
 *
 * @param prefix base output filename, result is written to
 *               %prefix%_%rank%_%step%.dat
 * @param super just output the super cells.
 * @param active just output active cells.
 * @param mpiactive just output MPI active cells, i.e. those with foreign cells.
 * @param pactive also output a count of active particles.
 * @param s the space holding the cells to dump.
 * @param rank node ID of MPI rank, or 0 if not relevant.
 * @param step the current engine step, or some unique integer.
 */
void dumpCells(const char *prefix, int super, int active, int mpiactive,
               int pactive, struct space *s, int rank, int step) {

  FILE *file = NULL;

  /* Name of output file. */
  char fname[200];
  sprintf(fname, "%s_%03d_%03d.dat", prefix, rank, step);
  file = fopen(fname, "w");

  /* Header. */
  fprintf(file,
          "# %6s %6s %6s %6s %6s %6s %6s %6s %6s %6s %6s %6s %6s "
          "%20s %6s %6s %6s %6s %6s %6s %6s\n",
          "x", "y", "z", "xw", "yw", "zw", "step", "count", "gcount", "scount",
          "actcount", "depth", "tasks", "ti_end_min", "timebin", "issuper",
          "istop", "active", "rank", "local", "mpiactive");

  size_t data[6];
  data[0] = (size_t)file;
  data[1] = (size_t)s->e;
  data[2] = (size_t)super;
  data[3] = (size_t)active;
  data[4] = (size_t)mpiactive;
  data[5] = (size_t)pactive;
  space_map_cells_pre(s, 1, dumpCells_map, &data);
  fclose(file);
}

#if defined(WITH_MPI) && defined(HAVE_METIS)

/**
 * @brief Dump the METIS graph in standard format, simple format and weights
 * only, to a file.
 *
 * The standard format output can be read into the METIS
 * command-line tools. The simple format is just the cell connectivity (this
 * should not change between calls).  The weights format is the standard one,
 * minus the cell connectivity.
 *
 * The output filenames are generated from the prefix and the sequence number
 * of calls. So the first is called {prefix}_std_001.dat,
 *{prefix}_simple_001.dat,
 * {prefix}_weights_001.dat, etc.
 *
 * @param prefix base output filename
 * @param nvertices the number of vertices
 * @param nvertexweights the number vertex weights
 * @param cellconruns first part of cell connectivity info (CSR)
 * @param cellcon second part of cell connectivity info (CSR)
 * @param vertexweights weights of vertices
 * @param vertexsizes size of vertices
 * @param edgeweights weights of edges
 */
void dumpMETISGraph(const char *prefix, idx_t nvertices, idx_t nvertexweights,
                    idx_t *cellconruns, idx_t *cellcon, idx_t *vertexweights,
                    idx_t *vertexsizes, idx_t *edgeweights) {
  FILE *stdfile = NULL;
  FILE *simplefile = NULL;
  FILE *weightfile = NULL;
  char fname[200];
  int haveedgeweight = 0;
  int havevertexsize = 0;
  int havevertexweight = 0;
  static int nseq = 0;
  nseq++;

  if (vertexweights != NULL) {
    for (idx_t i = 0; i < nvertices * nvertexweights; i++) {
      if (vertexweights[i] != 1) {
        havevertexweight = 1;
        break;
      }
    }
  }

  if (vertexsizes != NULL) {
    for (idx_t i = 0; i < nvertices; i++) {
      if (vertexsizes[i] != 1) {
        havevertexsize = 1;
        break;
      }
    }
  }

  if (edgeweights != NULL) {
    for (idx_t i = 0; i < cellconruns[nvertices]; i++) {
      if (edgeweights[i] != 1) {
        haveedgeweight = 1;
        break;
      }
    }
  }

  /*  Open output files. */
  sprintf(fname, "%s_std_%03d.dat", prefix, nseq);
  stdfile = fopen(fname, "w");

  sprintf(fname, "%s_simple_%03d.dat", prefix, nseq);
  simplefile = fopen(fname, "w");

  if (havevertexweight || havevertexsize || haveedgeweight) {
    sprintf(fname, "%s_weights_%03d.dat", prefix, nseq);
    weightfile = fopen(fname, "w");
  }

  /*  Write the header lines. */
  fprintf(stdfile, "%" PRIDX " %" PRIDX, nvertices, cellconruns[nvertices] / 2);
  fprintf(simplefile, "%" PRIDX " %" PRIDX, nvertices,
          cellconruns[nvertices] / 2);
  if (havevertexweight || havevertexsize || haveedgeweight) {
    fprintf(weightfile, "%" PRIDX " %" PRIDX, nvertices,
            cellconruns[nvertices] / 2);

    fprintf(stdfile, " %d%d%d", havevertexsize, havevertexweight,
            haveedgeweight);
    fprintf(weightfile, " %d%d%d", havevertexsize, havevertexweight,
            haveedgeweight);

    if (havevertexweight) {
      fprintf(stdfile, " %d", (int)nvertexweights);
      fprintf(weightfile, " %d", (int)nvertexweights);
    }
  }

  /*  Write the rest of the graph. */
  for (idx_t i = 0; i < nvertices; i++) {
    fprintf(stdfile, "\n");
    fprintf(simplefile, "\n");
    if (weightfile != NULL) {
      fprintf(weightfile, "\n");
    }

    if (havevertexsize) {
      fprintf(stdfile, " %" PRIDX, vertexsizes[i]);
      fprintf(weightfile, " %" PRIDX, vertexsizes[i]);
    }

    if (havevertexweight) {
      for (idx_t j = 0; j < nvertexweights; j++) {
        fprintf(stdfile, " %" PRIDX, vertexweights[i * nvertexweights + j]);
        fprintf(weightfile, " %" PRIDX, vertexweights[i * nvertexweights + j]);
      }
    }

    for (idx_t j = cellconruns[i]; j < cellconruns[i + 1]; j++) {
      fprintf(stdfile, " %" PRIDX, cellcon[j] + 1);
      fprintf(simplefile, " %" PRIDX, cellcon[j] + 1);
      if (haveedgeweight) {
        fprintf(stdfile, " %" PRIDX, edgeweights[j]);
        fprintf(weightfile, " %" PRIDX, edgeweights[j]);
      }
    }
  }
  fprintf(stdfile, "\n");
  fprintf(simplefile, "\n");
  if (weightfile != NULL) {
    fprintf(weightfile, "\n");
  }

  fclose(stdfile);
  fclose(simplefile);
  if (weightfile != NULL) {
    fclose(weightfile);
  }
}

#endif /* HAVE_METIS */

#ifdef HAVE_MPI
/**
 * @brief Dump the positions and MPI ranks of the given top-level cells
 *        to a simple text file.
 *
 * Can be used to visualise the partitioning of an MPI run. Note should
 * be used immediately after repartitioning when the top-level cells
 * have been assigned their nodes. Each time this is called a new file
 * with the given prefix, a unique integer and type of .dat is created.
 *
 * @param prefix base output filename
 * @param cells_top the top-level cells.
 * @param nr_cells the number of cells.
 */
void dumpCellRanks(const char *prefix, struct cell *cells_top, int nr_cells) {

  FILE *file = NULL;

  /* Name of output file. */
  static int nseq = 0;
  char fname[200];
  sprintf(fname, "%s_%03d.dat", prefix, nseq);
  nseq++;

  file = fopen(fname, "w");

  /* Header. */
  fprintf(file, "# %6s %6s %6s %6s %6s %6s %6s\n", "x", "y", "z", "xw", "yw",
          "zw", "rank");

  /* Output */
  for (int i = 0; i < nr_cells; i++) {
    struct cell *c = &cells_top[i];
    fprintf(file, "  %6.3f %6.3f %6.3f %6.3f %6.3f %6.3f %6d\n", c->loc[0],
            c->loc[1], c->loc[2], c->width[0], c->width[1], c->width[2],
            c->nodeID);
  }

  fclose(file);
}

<<<<<<< HEAD
#endif /* HAVE_MPI */
=======
#endif /* HAVE_MPI */

/**
 * @brief parse the process /proc/self/statm file to get the process
 *        memory use (in KB). Top field in ().
 *
 * @param size     total virtual memory (VIRT)
 * @param resident resident non-swapped memory (RES)
 * @param share    shared (mmap'd) memory  (SHR)
 * @param trs      text (exe) resident set (CODE)
 * @param lrs      library resident set
 * @param drs      data+stack resident set (DATA)
 * @param dt       dirty pages (nDRT)
 */
void getProcMemUse(long *size, long *resident, long *share, long *trs,
                   long *lrs, long *drs, long *dt) {

  /* Open the file. */
  FILE *file = fopen("/proc/self/statm", "r");
  if (file != NULL) {
    int nscan = fscanf(file, "%ld %ld %ld %ld %ld %ld %ld", size, resident,
                       share, trs, lrs, drs, dt);

    if (nscan == 7) {
      /* Convert pages into bytes. Usually 4096, but could be 512 on some
       * systems so take care in conversion to KB. */
      long sz = sysconf(_SC_PAGESIZE);
      *size *= sz;
      *resident *= sz;
      *share *= sz;
      *trs *= sz;
      *lrs *= sz;
      *drs *= sz;
      *dt *= sz;

      *size /= 1024;
      *resident /= 1024;
      *share /= 1024;
      *trs /= 1024;
      *lrs /= 1024;
      *drs /= 1024;
      *dt /= 1024;
    } else {
      error("Failed to read sufficient fields from /proc/self/statm");
    }
    fclose(file);
  } else {
    error("Failed to open /proc/self/statm");
  }
}

/**
 * @brief Print the current memory use of the process. A la "top".
 */
void printProcMemUse(void) {
  long size;
  long resident;
  long share;
  long trs;
  long lrs;
  long drs;
  long dt;
  getProcMemUse(&size, &resident, &share, &trs, &lrs, &drs, &dt);
  printf("## VIRT = %ld , RES = %ld , SHR = %ld , CODE = %ld, DATA = %ld\n",
         size, resident, share, trs, drs);
  fflush(stdout);
}
>>>>>>> 1311f784
<|MERGE_RESOLUTION|>--- conflicted
+++ resolved
@@ -595,74 +595,4 @@
   fclose(file);
 }
 
-<<<<<<< HEAD
-#endif /* HAVE_MPI */
-=======
-#endif /* HAVE_MPI */
-
-/**
- * @brief parse the process /proc/self/statm file to get the process
- *        memory use (in KB). Top field in ().
- *
- * @param size     total virtual memory (VIRT)
- * @param resident resident non-swapped memory (RES)
- * @param share    shared (mmap'd) memory  (SHR)
- * @param trs      text (exe) resident set (CODE)
- * @param lrs      library resident set
- * @param drs      data+stack resident set (DATA)
- * @param dt       dirty pages (nDRT)
- */
-void getProcMemUse(long *size, long *resident, long *share, long *trs,
-                   long *lrs, long *drs, long *dt) {
-
-  /* Open the file. */
-  FILE *file = fopen("/proc/self/statm", "r");
-  if (file != NULL) {
-    int nscan = fscanf(file, "%ld %ld %ld %ld %ld %ld %ld", size, resident,
-                       share, trs, lrs, drs, dt);
-
-    if (nscan == 7) {
-      /* Convert pages into bytes. Usually 4096, but could be 512 on some
-       * systems so take care in conversion to KB. */
-      long sz = sysconf(_SC_PAGESIZE);
-      *size *= sz;
-      *resident *= sz;
-      *share *= sz;
-      *trs *= sz;
-      *lrs *= sz;
-      *drs *= sz;
-      *dt *= sz;
-
-      *size /= 1024;
-      *resident /= 1024;
-      *share /= 1024;
-      *trs /= 1024;
-      *lrs /= 1024;
-      *drs /= 1024;
-      *dt /= 1024;
-    } else {
-      error("Failed to read sufficient fields from /proc/self/statm");
-    }
-    fclose(file);
-  } else {
-    error("Failed to open /proc/self/statm");
-  }
-}
-
-/**
- * @brief Print the current memory use of the process. A la "top".
- */
-void printProcMemUse(void) {
-  long size;
-  long resident;
-  long share;
-  long trs;
-  long lrs;
-  long drs;
-  long dt;
-  getProcMemUse(&size, &resident, &share, &trs, &lrs, &drs, &dt);
-  printf("## VIRT = %ld , RES = %ld , SHR = %ld , CODE = %ld, DATA = %ld\n",
-         size, resident, share, trs, drs);
-  fflush(stdout);
-}
->>>>>>> 1311f784
+#endif /* HAVE_MPI */
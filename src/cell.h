/*******************************************************************************
 * This file is part of SWIFT.
 * Copyright (c) 2012 Pedro Gonnet (pedro.gonnet@durham.ac.uk)
 *                    Matthieu Schaller (matthieu.schaller@durham.ac.uk)
 *               2015 Peter W. Draper (p.w.draper@durham.ac.uk)
 *               2016 John A. Regan (john.a.regan@durham.ac.uk)
 *                    Tom Theuns (tom.theuns@durham.ac.uk)
 *
 * This program is free software: you can redistribute it and/or modify
 * it under the terms of the GNU Lesser General Public License as published
 * by the Free Software Foundation, either version 3 of the License, or
 * (at your option) any later version.
 *
 * This program is distributed in the hope that it will be useful,
 * but WITHOUT ANY WARRANTY; without even the implied warranty of
 * MERCHANTABILITY or FITNESS FOR A PARTICULAR PURPOSE.  See the
 * GNU General Public License for more details.
 *
 * You should have received a copy of the GNU Lesser General Public License
 * along with this program.  If not, see <http://www.gnu.org/licenses/>.
 *
 ******************************************************************************/
#ifndef SWIFT_CELL_H
#define SWIFT_CELL_H

/* Config parameters. */
#include "../config.h"

/* Includes. */
#include <stddef.h>

/* Local includes. */
#include "align.h"
#include "kernel_hydro.h"
#include "lock.h"
#include "multipole.h"
#include "part.h"
#include "sort_part.h"
#include "space.h"
#include "task.h"
#include "timeline.h"

/* Avoid cyclic inclusions */
struct engine;
struct scheduler;

/* Max tag size set to 2^29 to take into account some MPI implementations
 * that use 2^31 as the upper bound on MPI tags and the fact that
 * cell_next_tag is multiplied by 2 when passed to an MPI function.
 * The maximum was lowered by a further factor of 2 to be on the safe side.*/
#define cell_max_tag (1 << 29)

#define cell_align 128

/* Global variables. */
extern int cell_next_tag;

/* Struct to temporarily buffer the particle locations and bin id. */
struct cell_buff {
  double x[3];
  int ind;
} SWIFT_STRUCT_ALIGN;

/* Mini struct to link cells to tasks. Used as a linked list. */
struct link {
  /* The task pointer. */
  struct task *t;

  /* The next pointer. */
  struct link *next;
};

/**
 * @brief Packed cell for information correct at rebuild time.
 *
 * Contains all the information for a tree walk in a non-local cell.
 */
struct pcell {
  /*! Hydro variables */
  struct {
    /*! Maximal smoothing length. */
    double h_max;

    /*! Minimal integer end-of-timestep in this cell for hydro tasks */
    integertime_t ti_end_min;

    /*! Maximal integer end-of-timestep in this cell for hydro tasks */
    integertime_t ti_end_max;

    /*! Maximal integer beginning-of-timestep in this cell for hydro tasks */
    integertime_t ti_beg_max;

    /*! Integer time of the last drift of the #part in this cell */
    integertime_t ti_old_part;

    /*! Number of #part in this cell. */
    int count;

  } hydro;

  /*! Gravity variables */
  struct {
    /*! This cell's gravity-related tensors */
    struct multipole m_pole;

    /*! Centre of mass. */
    double CoM[3];

    /*! Centre of mass at rebuild time. */
    double CoM_rebuild[3];

    /*! Upper limit of the CoM<->gpart distance. */
    double r_max;

    /*! Upper limit of the CoM<->gpart distance at last rebuild. */
    double r_max_rebuild;

    /*! Minimal integer end-of-timestep in this cell for gravity tasks */
    integertime_t ti_end_min;

    /*! Maximal integer end-of-timestep in this cell for gravity tasks */
    integertime_t ti_end_max;

    /*! Maximal integer beginning-of-timestep in this cell for gravity tasks */
    integertime_t ti_beg_max;

    /*! Integer time of the last drift of the #gpart in this cell */
    integertime_t ti_old_part;

    /*! Integer time of the last drift of the #multipole in this cell */
    integertime_t ti_old_multipole;

    /*! Number of #gpart in this cell. */
    int count;

  } grav;

  /*! Stars variables */
  struct {
    /*! Number of #spart in this cell. */
    int count;

    /*! Maximal smoothing length. */
    double h_max;

    /*! Minimal integer end-of-timestep in this cell for stars tasks */
    integertime_t ti_end_min;

    /*! Maximal integer end-of-timestep in this cell for stars tasks */
    integertime_t ti_end_max;

    /*! Integer time of the last drift of the #spart in this cell */
    integertime_t ti_old_part;

  } stars;

  /*! Maximal depth in that part of the tree */
  int maxdepth;

  /*! Relative indices of the cell's progeny. */
  int progeny[8];

#ifdef SWIFT_DEBUG_CHECKS
  /* Cell ID (for debugging) */
  int cellID;
#endif

} SWIFT_STRUCT_ALIGN;

/**
 * @brief Cell information at the end of a time-step.
 */
struct pcell_step_hydro {
  /*! Minimal integer end-of-timestep in this cell (hydro) */
  integertime_t ti_end_min;

  /*! Minimal integer end-of-timestep in this cell (hydro) */
  integertime_t ti_end_max;

  /*! Maximal distance any #part has travelled since last rebuild */
  float dx_max_part;
};

struct pcell_step_grav {
  /*! Minimal integer end-of-timestep in this cell (gravity) */
  integertime_t ti_end_min;

  /*! Minimal integer end-of-timestep in this cell (gravity) */
  integertime_t ti_end_max;
};

struct pcell_step_stars {
  /*! Minimal integer end-of-timestep in this cell (stars) */
  integertime_t ti_end_min;

  /*! Maximal integer end-of-timestep in this cell (stars) */
  integertime_t ti_end_max;

  /*! Maximal distance any #part has travelled since last rebuild */
  float dx_max_part;
};

struct pcell_step_black_holes {

  /*! Minimal integer end-of-timestep in this cell (black_holes) */
  integertime_t ti_end_min;

  /*! Maximal integer end-of-timestep in this cell (black_holes) */
  integertime_t ti_end_max;

  /*! Maximal distance any #part has travelled since last rebuild */
  float dx_max_part;
};

/**
 * @brief Cell within the tree structure.
 *
 * Contains particles, links to tasks, a multipole object and counters.
 */
struct cell {
  /*! The cell location on the grid. */
  double loc[3];

  /*! The cell dimensions. */
  double width[3];

  /*! Pointers to the next level of cells. */
  struct cell *progeny[8];

  /*! Linking pointer for "memory management". */
  struct cell *next;

  /*! Parent cell. */
  struct cell *parent;

  /*! Pointer to the top-level cell in a hierarchy */
  struct cell *top;

  /*! Super cell, i.e. the highest-level parent cell with *any* task */
  struct cell *super;

  /*! Hydro variables */
  struct {
    /*! Pointer to the #part data. */
    struct part *parts;

    /*! Pointer to the #xpart data. */
    struct xpart *xparts;

    /*! Pointer for the sorted indices. */
    struct entry *sort[13];
    struct entry *sortptr;

    /*! Super cell, i.e. the highest-level parent cell that has a hydro
     * pair/self tasks */
    struct cell *super;

    /*! The task computing this cell's sorts. */
    struct task *sorts;

    /*! The drift task for parts */
    struct task *drift;

    /*! Linked list of the tasks computing this cell's hydro density. */
    struct link *density;

    /* Linked list of the tasks computing this cell's hydro gradients. */
    struct link *gradient;

    /*! Linked list of the tasks computing this cell's hydro forces. */
    struct link *force;

    /*! Linked list of the tasks computing this cell's limiter. */
    struct link *limiter;

    /*! Dependency implicit task for the ghost  (in->ghost->out)*/
    struct task *ghost_in;

    /*! Dependency implicit task for the ghost  (in->ghost->out)*/
    struct task *ghost_out;

    /*! The ghost task itself */
    struct task *ghost;

    /*! The extra ghost task for complex hydro schemes */
    struct task *extra_ghost;

    /*! The task to end the force calculation */
    struct task *end_force;

    /*! Task for cooling */
    struct task *cooling;

    /*! Task for star formation */
    struct task *star_formation;

    /*! Max smoothing length in this cell. */
    double h_max;

    /*! Last (integer) time the cell's part were drifted forward in time. */
    integertime_t ti_old_part;

    /*! Minimum end of (integer) time step in this cell for hydro tasks. */
    integertime_t ti_end_min;

    /*! Maximum end of (integer) time step in this cell for hydro tasks. */
    integertime_t ti_end_max;

    /*! Maximum beginning of (integer) time step in this cell for hydro tasks.
     */
    integertime_t ti_beg_max;

    /*! Spin lock for various uses (#part case). */
    swift_lock_type lock;

    /*! Maximum part movement in this cell since last construction. */
    float dx_max_part;

    /*! Maximum particle movement in this cell since the last sort. */
    float dx_max_sort;

    /*! Values of h_max before the drifts, used for sub-cell tasks. */
    float h_max_old;

    /*! Values of dx_max before the drifts, used for sub-cell tasks. */
    float dx_max_part_old;

    /*! Values of dx_max_sort before the drifts, used for sub-cell tasks. */
    float dx_max_sort_old;

    /*! Nr of #part in this cell. */
    int count;

    /*! Nr of #part this cell can hold after addition of new #part. */
    int count_total;

    /*! Number of #part updated in this cell. */
    int updated;

    /*! Number of #part inhibited in this cell. */
    int inhibited;

    /*! Is the #part data of this cell being used in a sub-cell? */
    int hold;

    /*! Bit mask of sort directions that will be needed in the next timestep. */
    unsigned int requires_sorts;

    /*! Bit mask of sorts that need to be computed for this cell. */
    unsigned int do_sort;

    /*! Bit-mask indicating the sorted directions */
    unsigned int sorted;

    /*! Does this cell need to be drifted (hydro)? */
    char do_drift;

    /*! Do any of this cell's sub-cells need to be drifted (hydro)? */
    char do_sub_drift;

    /*! Do any of this cell's sub-cells need to be sorted? */
    char do_sub_sort;

    /*! Does this cell need to be limited? */
    char do_limiter;

    /*! Do any of this cell's sub-cells need to be limited? */
    char do_sub_limiter;

#ifdef SWIFT_DEBUG_CHECKS

    /*! Last (integer) time the cell's sort arrays were updated. */
    integertime_t ti_sort;

#endif

  } hydro;

  /*! Grav variables */
  struct {
    /*! Pointer to the #gpart data. */
    struct gpart *parts;

    /*! This cell's multipole. */
    struct gravity_tensors *multipole;

    /*! Super cell, i.e. the highest-level parent cell that has a grav pair/self
     * tasks */
    struct cell *super;

    /*! The drift task for gparts */
    struct task *drift;

    /*! Implicit task (going up- and down the tree) for the #gpart drifts */
    struct task *drift_out;

    /*! Linked list of the tasks computing this cell's gravity forces. */
    struct link *grav;

    /*! Linked list of the tasks computing this cell's gravity M-M forces. */
    struct link *mm;

    /*! The multipole initialistation task */
    struct task *init;

    /*! Implicit task for the gravity initialisation */
    struct task *init_out;

    /*! Task computing long range non-periodic gravity interactions */
    struct task *long_range;

    /*! Implicit task for the down propagation */
    struct task *down_in;

    /*! Task propagating the mesh forces to the particles */
    struct task *mesh;

    /*! Task propagating the multipole to the particles */
    struct task *down;

    /*! The task to end the force calculation */
    struct task *end_force;

    /*! Minimum end of (integer) time step in this cell for gravity tasks. */
    integertime_t ti_end_min;

    /*! Maximum end of (integer) time step in this cell for gravity tasks. */
    integertime_t ti_end_max;

    /*! Maximum beginning of (integer) time step in this cell for gravity tasks.
     */
    integertime_t ti_beg_max;

    /*! Last (integer) time the cell's gpart were drifted forward in time. */
    integertime_t ti_old_part;

    /*! Last (integer) time the cell's multipole was drifted forward in time. */
    integertime_t ti_old_multipole;

    /*! Spin lock for various uses (#gpart case). */
    swift_lock_type plock;

    /*! Spin lock for various uses (#multipole case). */
    swift_lock_type mlock;

    /*! Nr of #gpart in this cell. */
    int count;

    /*! Nr of #gpart this cell can hold after addition of new #gpart. */
    int count_total;

    /*! Number of #gpart updated in this cell. */
    int updated;

    /*! Number of #gpart inhibited in this cell. */
    int inhibited;

    /*! Is the #gpart data of this cell being used in a sub-cell? */
    int phold;

    /*! Is the #multipole data of this cell being used in a sub-cell? */
    int mhold;

    /*! Number of M-M tasks that are associated with this cell. */
    short int nr_mm_tasks;

    /*! Does this cell need to be drifted (gravity)? */
    char do_drift;

    /*! Do any of this cell's sub-cells need to be drifted (gravity)? */
    char do_sub_drift;

  } grav;

  /*! Stars variables */
  struct {
    /*! Pointer to the #spart data. */
    struct spart *parts;

    /*! The star ghost task itself */
    struct task *ghost;

    /*! Linked list of the tasks computing this cell's star density. */
    struct link *density;

    /*! Linked list of the tasks computing this cell's star feedback. */
    struct link *feedback;

    /*! The task computing this cell's sorts before the density. */
    struct task *sorts;

    /*! The drift task for sparts */
    struct task *drift;

    /*! Implicit tasks marking the entry of the stellar physics block of tasks
     */
    struct task *stars_in;

    /*! Implicit tasks marking the exit of the stellar physics block of tasks */
    struct task *stars_out;

    /*! Max smoothing length in this cell. */
    double h_max;

    /*! Last (integer) time the cell's spart were drifted forward in time. */
    integertime_t ti_old_part;

    /*! Spin lock for various uses (#spart case). */
    swift_lock_type lock;

    /*! Spin lock for star formation use. */
    swift_lock_type star_formation_lock;

    /*! Nr of #spart in this cell. */
    int count;

    /*! Nr of #spart this cell can hold after addition of new #spart. */
    int count_total;

    /*! Values of h_max before the drifts, used for sub-cell tasks. */
    float h_max_old;

    /*! Maximum part movement in this cell since last construction. */
    float dx_max_part;

    /*! Values of dx_max before the drifts, used for sub-cell tasks. */
    float dx_max_part_old;

    /*! Maximum particle movement in this cell since the last sort. */
    float dx_max_sort;

    /*! Values of dx_max_sort before the drifts, used for sub-cell tasks. */
    float dx_max_sort_old;

    /*! Bit mask of sort directions that will be needed in the next timestep. */
    unsigned int requires_sorts;

    /*! Pointer for the sorted indices. */
    struct entry *sort[13];
    struct entry *sortptr;

    /*! Bit-mask indicating the sorted directions */
    unsigned int sorted;

    /*! Bit mask of sorts that need to be computed for this cell. */
    unsigned int do_sort;

    /*! Do any of this cell's sub-cells need to be sorted? */
    char do_sub_sort;

    /*! Maximum end of (integer) time step in this cell for star tasks. */
    integertime_t ti_end_min;

    /*! Maximum end of (integer) time step in this cell for star tasks. */
    integertime_t ti_end_max;

    /*! Maximum beginning of (integer) time step in this cell for star tasks.
     */
    integertime_t ti_beg_max;

    /*! Number of #spart updated in this cell. */
    int updated;

    /*! Number of #spart inhibited in this cell. */
    int inhibited;

    /*! Is the #spart data of this cell being used in a sub-cell? */
    int hold;

    /*! Does this cell need to be drifted (stars)? */
    char do_drift;

    /*! Do any of this cell's sub-cells need to be drifted (stars)? */
    char do_sub_drift;

#ifdef SWIFT_DEBUG_CHECKS
    /*! Last (integer) time the cell's sort arrays were updated. */
    integertime_t ti_sort;
#endif

  } stars;

  /*! Black hole variables */
  struct {

    /*! Pointer to the #bpart data. */
    struct bpart *parts;

    /*! The drift task for bparts */
    struct task *drift;

    /*! Max smoothing length in this cell. */
    double h_max;

    /*! Last (integer) time the cell's bpart were drifted forward in time. */
    integertime_t ti_old_part;

    /*! Spin lock for various uses (#bpart case). */
    swift_lock_type lock;

    /*! Nr of #bpart in this cell. */
    int count;

    /*! Nr of #bpart this cell can hold after addition of new #bpart. */
    int count_total;

    /*! Values of h_max before the drifts, used for sub-cell tasks. */
    float h_max_old;

    /*! Maximum part movement in this cell since last construction. */
    float dx_max_part;

    /*! Maximum end of (integer) time step in this cell for black tasks. */
    integertime_t ti_end_min;

    /*! Maximum end of (integer) time step in this cell for black hole tasks. */
    integertime_t ti_end_max;

    /*! Maximum beginning of (integer) time step in this cell for black hole
     * tasks.
     */
    integertime_t ti_beg_max;

    /*! Number of #bpart updated in this cell. */
    int updated;

    /*! Number of #bpart inhibited in this cell. */
    int inhibited;

    /*! Is the #bpart data of this cell being used in a sub-cell? */
    int hold;

    /*! Does this cell need to be drifted (black holes)? */
    char do_drift;

    /*! Do any of this cell's sub-cells need to be drifted (black holes)? */
    char do_sub_drift;

  } black_holes;

#ifdef WITH_MPI
  /*! MPI variables */
  struct {

    union {
      /* Single list of all send tasks associated with this cell. */
      struct link *send;

      /* Single list of all recv tasks associated with this cell. */
      struct link *recv;
    };

    /*! Bit mask of the proxies this cell is registered with. */
    unsigned long long int sendto;

    /*! Pointer to this cell's packed representation. */
    struct pcell *pcell;

    /*! Size of the packed representation */
    int pcell_size;

    /*! MPI tag associated with this cell */
    int tag;

  } mpi;
#endif

  /*! The first kick task */
  struct task *kick1;

  /*! The second kick task */
  struct task *kick2;

  /*! The task to compute time-steps */
  struct task *timestep;

  /*! The task to limit the time-step of inactive particles */
  struct task *timestep_limiter;

  /*! The logger task */
  struct task *logger;

  /*! Minimum dimension, i.e. smallest edge of this cell (min(width)). */
  float dmin;

  /*! ID of the previous owner, e.g. runner. */
  int owner;

  /*! ID of the node this cell lives on. */
  int nodeID;

  /*! Number of tasks that are associated with this cell. */
  short int nr_tasks;

  /*! The depth of this cell in the tree. */
  char depth;

  /*! Is this cell split ? */
  char split;

  /*! The maximal depth of this cell and its progenies */
  char maxdepth;

#if defined(SWIFT_DEBUG_CHECKS) || defined(SWIFT_CELL_GRAPH)
  /* Cell ID (for debugging) */
  int cellID;
#endif

#ifdef SWIFT_DEBUG_CHECKS

  /*! The list of tasks that have been executed on this cell */
  char tasks_executed[64];

  /*! The list of sub-tasks that have been executed on this cell */
  char subtasks_executed[64];
#endif

} SWIFT_STRUCT_ALIGN;

/* Convert cell location to ID. */
#define cell_getid(cdim, i, j, k) \
  ((int)(k) + (cdim)[2] * ((int)(j) + (cdim)[1] * (int)(i)))

/* Function prototypes. */
void cell_split(struct cell *c, ptrdiff_t parts_offset, ptrdiff_t sparts_offset,
                ptrdiff_t bparts_offset, struct cell_buff *buff,
                struct cell_buff *sbuff, struct cell_buff *bbuff,
                struct cell_buff *gbuff);
void cell_sanitize(struct cell *c, int treated);
int cell_locktree(struct cell *c);
void cell_unlocktree(struct cell *c);
int cell_glocktree(struct cell *c);
void cell_gunlocktree(struct cell *c);
int cell_mlocktree(struct cell *c);
void cell_munlocktree(struct cell *c);
int cell_slocktree(struct cell *c);
void cell_sunlocktree(struct cell *c);
int cell_pack(struct cell *c, struct pcell *pc, const int with_gravity);
int cell_unpack(struct pcell *pc, struct cell *c, struct space *s,
                const int with_gravity);
int cell_pack_tags(const struct cell *c, int *tags);
int cell_unpack_tags(const int *tags, struct cell *c);
int cell_pack_end_step_hydro(struct cell *c, struct pcell_step_hydro *pcell);
int cell_unpack_end_step_hydro(struct cell *c, struct pcell_step_hydro *pcell);
int cell_pack_end_step_grav(struct cell *c, struct pcell_step_grav *pcell);
int cell_unpack_end_step_grav(struct cell *c, struct pcell_step_grav *pcell);
int cell_pack_end_step_stars(struct cell *c, struct pcell_step_stars *pcell);
int cell_unpack_end_step_stars(struct cell *c, struct pcell_step_stars *pcell);
int cell_pack_end_step_black_holes(struct cell *c,
                                   struct pcell_step_black_holes *pcell);
int cell_unpack_end_step_black_holes(struct cell *c,
                                     struct pcell_step_black_holes *pcell);
int cell_pack_multipoles(struct cell *c, struct gravity_tensors *m);
int cell_unpack_multipoles(struct cell *c, struct gravity_tensors *m);
int cell_getsize(struct cell *c);
int cell_link_parts(struct cell *c, struct part *parts);
int cell_link_gparts(struct cell *c, struct gpart *gparts);
int cell_link_sparts(struct cell *c, struct spart *sparts);
int cell_link_bparts(struct cell *c, struct bpart *bparts);
int cell_link_foreign_parts(struct cell *c, struct part *parts);
int cell_link_foreign_gparts(struct cell *c, struct gpart *gparts);
int cell_count_parts_for_tasks(const struct cell *c);
int cell_count_gparts_for_tasks(const struct cell *c);
void cell_clean_links(struct cell *c, void *data);
void cell_make_multipoles(struct cell *c, integertime_t ti_current);
void cell_check_multipole(struct cell *c);
void cell_check_foreign_multipole(const struct cell *c);
void cell_clean(struct cell *c);
void cell_check_part_drift_point(struct cell *c, void *data);
void cell_check_gpart_drift_point(struct cell *c, void *data);
void cell_check_spart_drift_point(struct cell *c, void *data);
void cell_check_multipole_drift_point(struct cell *c, void *data);
void cell_reset_task_counters(struct cell *c);
int cell_unskip_hydro_tasks(struct cell *c, struct scheduler *s);
int cell_unskip_stars_tasks(struct cell *c, struct scheduler *s);
int cell_unskip_gravity_tasks(struct cell *c, struct scheduler *s);
void cell_drift_part(struct cell *c, const struct engine *e, int force);
void cell_drift_gpart(struct cell *c, const struct engine *e, int force);
void cell_drift_spart(struct cell *c, const struct engine *e, int force);
void cell_drift_bpart(struct cell *c, const struct engine *e, int force);
void cell_drift_multipole(struct cell *c, const struct engine *e);
void cell_drift_all_multipoles(struct cell *c, const struct engine *e);
void cell_check_timesteps(struct cell *c);
void cell_store_pre_drift_values(struct cell *c);
void cell_activate_subcell_hydro_tasks(struct cell *ci, struct cell *cj,
                                       struct scheduler *s);
void cell_activate_subcell_grav_tasks(struct cell *ci, struct cell *cj,
                                      struct scheduler *s);
void cell_activate_subcell_stars_tasks(struct cell *ci, struct cell *cj,
                                       struct scheduler *s);
void cell_activate_subcell_external_grav_tasks(struct cell *ci,
                                               struct scheduler *s);
void cell_activate_super_spart_drifts(struct cell *c, struct scheduler *s);
void cell_activate_drift_part(struct cell *c, struct scheduler *s);
void cell_activate_drift_gpart(struct cell *c, struct scheduler *s);
void cell_activate_drift_spart(struct cell *c, struct scheduler *s);
void cell_activate_hydro_sorts(struct cell *c, int sid, struct scheduler *s);
void cell_activate_stars_sorts(struct cell *c, int sid, struct scheduler *s);
void cell_activate_limiter(struct cell *c, struct scheduler *s);
void cell_clear_drift_flags(struct cell *c, void *data);
void cell_clear_limiter_flags(struct cell *c, void *data);
void cell_set_super_mapper(void *map_data, int num_elements, void *extra_data);
void cell_check_spart_pos(const struct cell *c,
                          const struct spart *global_sparts);
void cell_clear_stars_sort_flags(struct cell *c);
int cell_has_tasks(struct cell *c);
void cell_remove_part(const struct engine *e, struct cell *c, struct part *p,
                      struct xpart *xp);
void cell_remove_gpart(const struct engine *e, struct cell *c,
                       struct gpart *gp);
void cell_remove_spart(const struct engine *e, struct cell *c,
                       struct spart *sp);
void cell_remove_bpart(const struct engine *e, struct cell *c,
                       struct bpart *bp);
struct spart *cell_add_spart(struct engine *e, struct cell *c);
struct gpart *cell_convert_part_to_gpart(const struct engine *e, struct cell *c,
                                         struct part *p, struct xpart *xp);
struct gpart *cell_convert_spart_to_gpart(const struct engine *e,
                                          struct cell *c, struct spart *sp);
struct spart *cell_convert_part_to_spart(struct engine *e, struct cell *c,
                                         struct part *p, struct xpart *xp);
void cell_reorder_extra_parts(struct cell *c, const ptrdiff_t parts_offset);
void cell_reorder_extra_gparts(struct cell *c, struct part *parts,
                               struct spart *sparts);
void cell_reorder_extra_sparts(struct cell *c, const ptrdiff_t sparts_offset);
int cell_can_use_pair_mm(const struct cell *ci, const struct cell *cj,
                         const struct engine *e, const struct space *s);
int cell_can_use_pair_mm_rebuild(const struct cell *ci, const struct cell *cj,
                                 const struct engine *e, const struct space *s);

/**
 * @brief Compute the square of the minimal distance between any two points in
 * two cells of the same size
 *
 * @param ci The first #cell.
 * @param cj The second #cell.
 * @param periodic Are we using periodic BCs?
 * @param dim The dimensions of the simulation volume
 */
__attribute__((always_inline)) INLINE static double cell_min_dist2_same_size(
    const struct cell *restrict ci, const struct cell *restrict cj,
    const int periodic, const double dim[3]) {
#ifdef SWIFT_DEBUG_CHECKS
  if (ci->width[0] != cj->width[0]) error("Cells of different size!");
  if (ci->width[1] != cj->width[1]) error("Cells of different size!");
  if (ci->width[2] != cj->width[2]) error("Cells of different size!");
#endif

  const double cix_min = ci->loc[0];
  const double ciy_min = ci->loc[1];
  const double ciz_min = ci->loc[2];
  const double cjx_min = cj->loc[0];
  const double cjy_min = cj->loc[1];
  const double cjz_min = cj->loc[2];

  const double cix_max = ci->loc[0] + ci->width[0];
  const double ciy_max = ci->loc[1] + ci->width[1];
  const double ciz_max = ci->loc[2] + ci->width[2];
  const double cjx_max = cj->loc[0] + cj->width[0];
  const double cjy_max = cj->loc[1] + cj->width[1];
  const double cjz_max = cj->loc[2] + cj->width[2];

  if (periodic) {
    const double dx = min4(fabs(nearest(cix_min - cjx_min, dim[0])),
                           fabs(nearest(cix_min - cjx_max, dim[0])),
                           fabs(nearest(cix_max - cjx_min, dim[0])),
                           fabs(nearest(cix_max - cjx_max, dim[0])));

    const double dy = min4(fabs(nearest(ciy_min - cjy_min, dim[1])),
                           fabs(nearest(ciy_min - cjy_max, dim[1])),
                           fabs(nearest(ciy_max - cjy_min, dim[1])),
                           fabs(nearest(ciy_max - cjy_max, dim[1])));

    const double dz = min4(fabs(nearest(ciz_min - cjz_min, dim[2])),
                           fabs(nearest(ciz_min - cjz_max, dim[2])),
                           fabs(nearest(ciz_max - cjz_min, dim[2])),
                           fabs(nearest(ciz_max - cjz_max, dim[2])));

    return dx * dx + dy * dy + dz * dz;

  } else {
    const double dx = min(fabs(cix_max - cjx_min), fabs(cix_min - cjx_max));
    const double dy = min(fabs(ciy_max - cjy_min), fabs(ciy_min - cjy_max));
    const double dz = min(fabs(ciz_max - cjz_min), fabs(ciz_min - cjz_max));

    return dx * dx + dy * dy + dz * dz;
  }
}

/* Inlined functions (for speed). */

/**
 * @brief Can a sub-pair hydro task recurse to a lower level based
 * on the status of the particles in the cell.
 *
 * @param c The #cell.
 */
__attribute__((always_inline)) INLINE static int
cell_can_recurse_in_pair_hydro_task(const struct cell *c) {
  /* Is the cell split ? */
  /* If so, is the cut-off radius plus the max distance the parts have moved */
  /* smaller than the sub-cell sizes ? */
  /* Note: We use the _old values as these might have been updated by a drift */
  return c->split && ((kernel_gamma * c->hydro.h_max_old +
                       c->hydro.dx_max_part_old) < 0.5f * c->dmin);
}

/**
 * @brief Can a sub-self hydro task recurse to a lower level based
 * on the status of the particles in the cell.
 *
 * @param c The #cell.
 */
__attribute__((always_inline)) INLINE static int
cell_can_recurse_in_self_hydro_task(const struct cell *c) {
  /* Is the cell split and not smaller than the smoothing length? */
  return c->split && (kernel_gamma * c->hydro.h_max_old < 0.5f * c->dmin);
}

/**
 * @brief Can a sub-pair star task recurse to a lower level based
 * on the status of the particles in the cell.
 *
 * @param ci The #cell with stars.
 * @param cj The #cell with hydro parts.
 */
__attribute__((always_inline)) INLINE static int
cell_can_recurse_in_pair_stars_task(const struct cell *ci,
                                    const struct cell *cj) {
  /* Is the cell split ? */
  /* If so, is the cut-off radius plus the max distance the parts have moved */
  /* smaller than the sub-cell sizes ? */
  /* Note: We use the _old values as these might have been updated by a drift */
  return ci->split && cj->split &&
         ((kernel_gamma * ci->stars.h_max_old + ci->stars.dx_max_part_old) <
          0.5f * ci->dmin) &&
         ((kernel_gamma * cj->hydro.h_max_old + cj->hydro.dx_max_part_old) <
          0.5f * cj->dmin);
}

/**
 * @brief Can a sub-self stars task recurse to a lower level based
 * on the status of the particles in the cell.
 *
 * @param c The #cell.
 */
__attribute__((always_inline)) INLINE static int
cell_can_recurse_in_self_stars_task(const struct cell *c) {
  /* Is the cell split and not smaller than the smoothing length? */
  return c->split && (kernel_gamma * c->stars.h_max_old < 0.5f * c->dmin) &&
         (kernel_gamma * c->hydro.h_max_old < 0.5f * c->dmin);
}

/**
 * @brief Can a pair hydro task associated with a cell be split into smaller
 * sub-tasks.
 *
 * @param c The #cell.
 */
__attribute__((always_inline)) INLINE static int cell_can_split_pair_hydro_task(
    const struct cell *c) {
  /* Is the cell split ? */
  /* If so, is the cut-off radius with some leeway smaller than */
  /* the sub-cell sizes ? */
  /* Note that since tasks are create after a rebuild no need to take */
  /* into account any part motion (i.e. dx_max == 0 here) */
  return c->split &&
         (space_stretch * kernel_gamma * c->hydro.h_max < 0.5f * c->dmin) &&
         (space_stretch * kernel_gamma * c->stars.h_max < 0.5f * c->dmin);
}

/**
 * @brief Can a self hydro task associated with a cell be split into smaller
 * sub-tasks.
 *
 * @param c The #cell.
 */
__attribute__((always_inline)) INLINE static int cell_can_split_self_hydro_task(
    const struct cell *c) {
  /* Is the cell split ? */
  /* If so, is the cut-off radius with some leeway smaller than */
  /* the sub-cell sizes ? */
  /* Note: No need for more checks here as all the sub-pairs and sub-self */
  /* tasks will be created. So no need to check for h_max */
  return c->split &&
         (space_stretch * kernel_gamma * c->hydro.h_max < 0.5f * c->dmin) &&
         (space_stretch * kernel_gamma * c->stars.h_max < 0.5f * c->dmin);
}

/**
 * @brief Can a pair gravity task associated with a cell be split into smaller
 * sub-tasks.
 *
 * @param c The #cell.
 */
__attribute__((always_inline)) INLINE static int
cell_can_split_pair_gravity_task(const struct cell *c) {
  /* Is the cell split and still far from the leaves ? */
  return c->split && ((c->maxdepth - c->depth) > space_subdepth_diff_grav);
}

/**
 * @brief Can a self gravity task associated with a cell be split into smaller
 * sub-tasks.
 *
 * @param c The #cell.
 */
__attribute__((always_inline)) INLINE static int
cell_can_split_self_gravity_task(const struct cell *c) {
  /* Is the cell split and still far from the leaves ? */
  return c->split && ((c->maxdepth - c->depth) > space_subdepth_diff_grav);
}

/**
 * @brief Have gas particles in a pair of cells moved too much and require a
 * rebuild
 * ?
 *
 * @param ci The first #cell.
 * @param cj The second #cell.
 */
__attribute__((always_inline)) INLINE static int
cell_need_rebuild_for_hydro_pair(const struct cell *ci, const struct cell *cj) {
  /* Is the cut-off radius plus the max distance the parts in both cells have */
  /* moved larger than the cell size ? */
  /* Note ci->dmin == cj->dmin */
  if (kernel_gamma * max(ci->hydro.h_max, cj->hydro.h_max) +
          ci->hydro.dx_max_part + cj->hydro.dx_max_part >
      cj->dmin) {
    return 1;
  }
  return 0;
}
/**
 * @brief Have star particles in a pair of cells moved too much and require a
 * rebuild?
 *
 * @param ci The first #cell.
 * @param cj The second #cell.
 */
__attribute__((always_inline)) INLINE static int
cell_need_rebuild_for_stars_pair(const struct cell *ci, const struct cell *cj) {
  /* Is the cut-off radius plus the max distance the parts in both cells have */
  /* moved larger than the cell size ? */
  /* Note ci->dmin == cj->dmin */
  if (kernel_gamma * max(ci->stars.h_max, cj->hydro.h_max) +
          ci->stars.dx_max_part + cj->hydro.dx_max_part >
      cj->dmin) {
    return 1;
  }
  return 0;
}

/**
 * @brief Add a unique tag to a cell, mostly for MPI communications.
 *
 * This function locks the cell so that tags can be added concurrently.
 *
 * @param c The #cell to tag.
 */
__attribute__((always_inline)) INLINE static void cell_ensure_tagged(
    struct cell *c) {
#ifdef WITH_MPI

  lock_lock(&c->hydro.lock);
  if (c->mpi.tag < 0 &&
      (c->mpi.tag = atomic_inc(&cell_next_tag)) > cell_max_tag)
    error("Ran out of cell tags.");
  if (lock_unlock(&c->hydro.lock) != 0) {
    error("Failed to unlock cell.");
  }
#else
  error("SWIFT was not compiled with MPI enabled.");
#endif  // WITH_MPI
}

/**
 * @brief Allocate hydro sort memory for cell.
 *
 * @param c The #cell that will require sorting.
 * @param flags Cell flags.
 */
__attribute__((always_inline)) INLINE static void cell_malloc_hydro_sorts(
    struct cell *c, int flags) {
<<<<<<< HEAD
  /* Count the memory needed for all active dimensions. */
  int count = 0;
  for (int j = 0; j < 13; j++) {
    if ((flags & (1 << j)) && c->hydro.sort[j] == NULL)
      count += (c->hydro.count + 1);
  }

  /* Allocate as a single chunk. */
  struct entry *memptr = NULL;
  if ((memptr = (struct entry *)swift_malloc(
           "hydro.sort", sizeof(struct entry) * count)) == NULL)
    error("Failed to allocate sort memory.");

  c->hydro.sortptr = memptr;
=======

  const int count = c->hydro.count;
>>>>>>> 5e6fee87

  for (int j = 0; j < 13; j++) {
    if ((flags & (1 << j)) && c->hydro.sort[j] == NULL) {
      if ((c->hydro.sort[j] = (struct entry *)swift_malloc(
               "hydro.sort", sizeof(struct entry) * (count + 1))) == NULL)
        error("Failed to allocate sort memory.");
    }
  }

  /* /\* Count the memory needed for all active dimensions. *\/ */
  /* int count = 0; */
  /* for (int j = 0; j < 13; j++) { */
  /*   if ((flags & (1 << j)) && c->hydro.sort[j] == NULL) */
  /*     count += (c->hydro.count + 1); */
  /* } */

  /* if(c->hydro.sortptr != NULL) */
  /*   error("Reallocating hydro sorts!"); */

  /* /\* Allocate as a single chunk. *\/ */
  /* struct entry *memptr = NULL; */
  /* /\* if ((memptr = (struct entry *)swift_malloc( *\/ */
  /* /\*          "hydro.sort", sizeof(struct entry) * count)) == NULL) *\/ */
  /* if ((memptr = (struct entry *)malloc( */
  /* 				       sizeof(struct entry) * count)) == NULL)
   */
  /*   error("Failed to allocate sort memory."); */

  /* c->hydro.sortptr = memptr; */

  /* /\* And attach spans as needed. *\/ */
  /* for (int j = 0; j < 13; j++) { */
  /*   if ((flags & (1 << j)) && c->hydro.sort[j] == NULL) { */
  /*     c->hydro.sort[j] = memptr; */
  /*     memptr += (c->hydro.count + 1); */
  /*   } */
  /* } */
}

/**
 * @brief Free hydro sort memory for cell.
 *
 * @param c The #cell.
 */
__attribute__((always_inline)) INLINE static void cell_free_hydro_sorts(
    struct cell *c) {
<<<<<<< HEAD
  /* Note only one allocation for the dimensions. */
  if (c->hydro.sortptr != NULL) {
    swift_free("hydro.sort", c->hydro.sortptr);
    c->hydro.sortptr = NULL;
    for (int i = 0; i < 13; i++) c->hydro.sort[i] = NULL;
=======

  for (int i = 0; i < 13; i++) {
    if (c->hydro.sort[i] != NULL) {
      swift_free("hydro.sort", c->hydro.sort[i]);
      c->hydro.sort[i] = NULL;
    }
>>>>>>> 5e6fee87
  }

  /* /\* Note only one allocation for the dimensions. *\/ */
  /* if (c->hydro.sortptr != NULL) { */
  /*   //swift_free("hydro.sort", c->hydro.sortptr); */
  /*   free(c->hydro.sortptr); */
  /*   c->hydro.sortptr = NULL; */
  /*   for (int i = 0; i < 13; i++) c->hydro.sort[i] = NULL; */
  /* } */
}

/**
 * @brief Allocate stars sort memory for cell.
 *
 * @param c The #cell that will require sorting.
 * @param flags Cell flags.
 */
__attribute__((always_inline)) INLINE static void cell_malloc_stars_sorts(
    struct cell *c, int flags) {
<<<<<<< HEAD
  /* Count the memory needed for all active dimensions. */
  int count = 0;
  for (int j = 0; j < 13; j++) {
    if ((flags & (1 << j)) && c->stars.sort[j] == NULL)
      count += (c->stars.count + 1);
  }

  /* Allocate as a single chunk. */
  struct entry *memptr = NULL;
  if ((memptr = (struct entry *)swift_malloc(
           "stars.sort", sizeof(struct entry) * count)) == NULL)
    error("Failed to allocate sort memory.");
=======

  const int count = c->stars.count;
>>>>>>> 5e6fee87

  for (int j = 0; j < 13; j++) {
    if ((flags & (1 << j)) && c->stars.sort[j] == NULL) {
      if ((c->stars.sort[j] = (struct entry *)swift_malloc(
               "stars.sort", sizeof(struct entry) * (count + 1))) == NULL)
        error("Failed to allocate sort memory.");
    }
  }

  /* /\* Count the memory needed for all active dimensions. *\/ */
  /* int count = 0; */
  /* for (int j = 0; j < 13; j++) { */
  /*   if ((flags & (1 << j)) && c->stars.sort[j] == NULL) */
  /*     count += (c->stars.count + 1); */
  /* } */

  /* /\* Allocate as a single chunk. *\/ */
  /* struct entry *memptr = NULL; */
  /* /\* if ((memptr = (struct entry *)swift_malloc( *\/ */
  /* /\*          "stars.sort", sizeof(struct entry) * count)) == NULL) *\/ */
  /* if ((memptr = (struct entry *)malloc( */
  /* 				       sizeof(struct entry) * count)) == NULL)
   */
  /*   error("Failed to allocate sort memory."); */

  /* c->stars.sortptr = memptr; */

  /* /\* And attach spans as needed. *\/ */
  /* for (int j = 0; j < 13; j++) { */
  /*   if ((flags & (1 << j)) && c->stars.sort[j] == NULL) { */
  /*     c->stars.sort[j] = memptr; */
  /*     memptr += (c->stars.count + 1); */
  /*   } */
  /* } */
}

/**
 * @brief Free stars sort memory for cell.
 *
 * @param c The #cell.
 */
__attribute__((always_inline)) INLINE static void cell_free_stars_sorts(
    struct cell *c) {
<<<<<<< HEAD
  /* Note only one allocation for the dimensions. */
  if (c->stars.sortptr != NULL) {
    swift_free("stars.sort", c->stars.sortptr);
    c->stars.sortptr = NULL;
    for (int i = 0; i < 13; i++) c->stars.sort[i] = NULL;
=======

  for (int i = 0; i < 13; i++) {
    if (c->stars.sort[i] != NULL) {
      swift_free("stars.sort", c->stars.sort[i]);
      c->stars.sort[i] = NULL;
    }
>>>>>>> 5e6fee87
  }

  /* /\* Note only one allocation for the dimensions. *\/ */
  /* if (c->stars.sortptr != NULL) { */
  /*   //swift_free("stars.sort", c->stars.sortptr); */
  /*   free(c->stars.sortptr); */
  /*   c->stars.sortptr = NULL; */
  /*   for (int i = 0; i < 13; i++) c->stars.sort[i] = NULL; */
  /* } */
}

/**
 * @brief Check if a cell has a send/recv task of the given subtype.
 */
#ifdef WITH_MPI
__attribute__((always_inline)) INLINE static struct task *cell_get_send(
    const struct cell *c, enum task_subtypes subtype) {
  struct link *l = c->mpi.send;
  while (l != NULL && l->t->subtype != subtype) l = l->next;
  return (l != NULL) ? l->t : NULL;
}

__attribute__((always_inline)) INLINE static struct task *cell_get_recv(
    const struct cell *c, enum task_subtypes subtype) {
  struct link *l = c->mpi.recv;
  while (l != NULL && l->t->subtype != subtype) l = l->next;
  return (l != NULL) ? l->t : NULL;
}
#endif  // WITH_MPI

#endif /* SWIFT_CELL_H */<|MERGE_RESOLUTION|>--- conflicted
+++ resolved
@@ -63,6 +63,7 @@
 
 /* Mini struct to link cells to tasks. Used as a linked list. */
 struct link {
+
   /* The task pointer. */
   struct task *t;
 
@@ -76,8 +77,10 @@
  * Contains all the information for a tree walk in a non-local cell.
  */
 struct pcell {
+
   /*! Hydro variables */
   struct {
+
     /*! Maximal smoothing length. */
     double h_max;
 
@@ -100,6 +103,7 @@
 
   /*! Gravity variables */
   struct {
+
     /*! This cell's gravity-related tensors */
     struct multipole m_pole;
 
@@ -137,6 +141,7 @@
 
   /*! Stars variables */
   struct {
+
     /*! Number of #spart in this cell. */
     int count;
 
@@ -171,6 +176,7 @@
  * @brief Cell information at the end of a time-step.
  */
 struct pcell_step_hydro {
+
   /*! Minimal integer end-of-timestep in this cell (hydro) */
   integertime_t ti_end_min;
 
@@ -182,6 +188,7 @@
 };
 
 struct pcell_step_grav {
+
   /*! Minimal integer end-of-timestep in this cell (gravity) */
   integertime_t ti_end_min;
 
@@ -190,6 +197,7 @@
 };
 
 struct pcell_step_stars {
+
   /*! Minimal integer end-of-timestep in this cell (stars) */
   integertime_t ti_end_min;
 
@@ -218,6 +226,7 @@
  * Contains particles, links to tasks, a multipole object and counters.
  */
 struct cell {
+
   /*! The cell location on the grid. */
   double loc[3];
 
@@ -241,6 +250,7 @@
 
   /*! Hydro variables */
   struct {
+
     /*! Pointer to the #part data. */
     struct part *parts;
 
@@ -378,6 +388,7 @@
 
   /*! Grav variables */
   struct {
+
     /*! Pointer to the #gpart data. */
     struct gpart *parts;
 
@@ -474,6 +485,7 @@
 
   /*! Stars variables */
   struct {
+
     /*! Pointer to the #spart data. */
     struct spart *parts;
 
@@ -840,6 +852,7 @@
 __attribute__((always_inline)) INLINE static double cell_min_dist2_same_size(
     const struct cell *restrict ci, const struct cell *restrict cj,
     const int periodic, const double dim[3]) {
+
 #ifdef SWIFT_DEBUG_CHECKS
   if (ci->width[0] != cj->width[0]) error("Cells of different size!");
   if (ci->width[1] != cj->width[1]) error("Cells of different size!");
@@ -861,6 +874,7 @@
   const double cjz_max = cj->loc[2] + cj->width[2];
 
   if (periodic) {
+
     const double dx = min4(fabs(nearest(cix_min - cjx_min, dim[0])),
                            fabs(nearest(cix_min - cjx_max, dim[0])),
                            fabs(nearest(cix_max - cjx_min, dim[0])),
@@ -879,6 +893,7 @@
     return dx * dx + dy * dy + dz * dz;
 
   } else {
+
     const double dx = min(fabs(cix_max - cjx_min), fabs(cix_min - cjx_max));
     const double dy = min(fabs(ciy_max - cjy_min), fabs(ciy_min - cjy_max));
     const double dz = min(fabs(ciz_max - cjz_min), fabs(ciz_min - cjz_max));
@@ -897,6 +912,7 @@
  */
 __attribute__((always_inline)) INLINE static int
 cell_can_recurse_in_pair_hydro_task(const struct cell *c) {
+
   /* Is the cell split ? */
   /* If so, is the cut-off radius plus the max distance the parts have moved */
   /* smaller than the sub-cell sizes ? */
@@ -913,6 +929,7 @@
  */
 __attribute__((always_inline)) INLINE static int
 cell_can_recurse_in_self_hydro_task(const struct cell *c) {
+
   /* Is the cell split and not smaller than the smoothing length? */
   return c->split && (kernel_gamma * c->hydro.h_max_old < 0.5f * c->dmin);
 }
@@ -927,6 +944,7 @@
 __attribute__((always_inline)) INLINE static int
 cell_can_recurse_in_pair_stars_task(const struct cell *ci,
                                     const struct cell *cj) {
+
   /* Is the cell split ? */
   /* If so, is the cut-off radius plus the max distance the parts have moved */
   /* smaller than the sub-cell sizes ? */
@@ -946,6 +964,7 @@
  */
 __attribute__((always_inline)) INLINE static int
 cell_can_recurse_in_self_stars_task(const struct cell *c) {
+
   /* Is the cell split and not smaller than the smoothing length? */
   return c->split && (kernel_gamma * c->stars.h_max_old < 0.5f * c->dmin) &&
          (kernel_gamma * c->hydro.h_max_old < 0.5f * c->dmin);
@@ -959,6 +978,7 @@
  */
 __attribute__((always_inline)) INLINE static int cell_can_split_pair_hydro_task(
     const struct cell *c) {
+
   /* Is the cell split ? */
   /* If so, is the cut-off radius with some leeway smaller than */
   /* the sub-cell sizes ? */
@@ -977,6 +997,7 @@
  */
 __attribute__((always_inline)) INLINE static int cell_can_split_self_hydro_task(
     const struct cell *c) {
+
   /* Is the cell split ? */
   /* If so, is the cut-off radius with some leeway smaller than */
   /* the sub-cell sizes ? */
@@ -995,6 +1016,7 @@
  */
 __attribute__((always_inline)) INLINE static int
 cell_can_split_pair_gravity_task(const struct cell *c) {
+
   /* Is the cell split and still far from the leaves ? */
   return c->split && ((c->maxdepth - c->depth) > space_subdepth_diff_grav);
 }
@@ -1007,6 +1029,7 @@
  */
 __attribute__((always_inline)) INLINE static int
 cell_can_split_self_gravity_task(const struct cell *c) {
+
   /* Is the cell split and still far from the leaves ? */
   return c->split && ((c->maxdepth - c->depth) > space_subdepth_diff_grav);
 }
@@ -1021,6 +1044,7 @@
  */
 __attribute__((always_inline)) INLINE static int
 cell_need_rebuild_for_hydro_pair(const struct cell *ci, const struct cell *cj) {
+
   /* Is the cut-off radius plus the max distance the parts in both cells have */
   /* moved larger than the cell size ? */
   /* Note ci->dmin == cj->dmin */
@@ -1040,6 +1064,7 @@
  */
 __attribute__((always_inline)) INLINE static int
 cell_need_rebuild_for_stars_pair(const struct cell *ci, const struct cell *cj) {
+
   /* Is the cut-off radius plus the max distance the parts in both cells have */
   /* moved larger than the cell size ? */
   /* Note ci->dmin == cj->dmin */
@@ -1082,25 +1107,8 @@
  */
 __attribute__((always_inline)) INLINE static void cell_malloc_hydro_sorts(
     struct cell *c, int flags) {
-<<<<<<< HEAD
-  /* Count the memory needed for all active dimensions. */
-  int count = 0;
-  for (int j = 0; j < 13; j++) {
-    if ((flags & (1 << j)) && c->hydro.sort[j] == NULL)
-      count += (c->hydro.count + 1);
-  }
-
-  /* Allocate as a single chunk. */
-  struct entry *memptr = NULL;
-  if ((memptr = (struct entry *)swift_malloc(
-           "hydro.sort", sizeof(struct entry) * count)) == NULL)
-    error("Failed to allocate sort memory.");
-
-  c->hydro.sortptr = memptr;
-=======
 
   const int count = c->hydro.count;
->>>>>>> 5e6fee87
 
   for (int j = 0; j < 13; j++) {
     if ((flags & (1 << j)) && c->hydro.sort[j] == NULL) {
@@ -1147,20 +1155,12 @@
  */
 __attribute__((always_inline)) INLINE static void cell_free_hydro_sorts(
     struct cell *c) {
-<<<<<<< HEAD
-  /* Note only one allocation for the dimensions. */
-  if (c->hydro.sortptr != NULL) {
-    swift_free("hydro.sort", c->hydro.sortptr);
-    c->hydro.sortptr = NULL;
-    for (int i = 0; i < 13; i++) c->hydro.sort[i] = NULL;
-=======
 
   for (int i = 0; i < 13; i++) {
     if (c->hydro.sort[i] != NULL) {
       swift_free("hydro.sort", c->hydro.sort[i]);
       c->hydro.sort[i] = NULL;
     }
->>>>>>> 5e6fee87
   }
 
   /* /\* Note only one allocation for the dimensions. *\/ */
@@ -1180,23 +1180,8 @@
  */
 __attribute__((always_inline)) INLINE static void cell_malloc_stars_sorts(
     struct cell *c, int flags) {
-<<<<<<< HEAD
-  /* Count the memory needed for all active dimensions. */
-  int count = 0;
-  for (int j = 0; j < 13; j++) {
-    if ((flags & (1 << j)) && c->stars.sort[j] == NULL)
-      count += (c->stars.count + 1);
-  }
-
-  /* Allocate as a single chunk. */
-  struct entry *memptr = NULL;
-  if ((memptr = (struct entry *)swift_malloc(
-           "stars.sort", sizeof(struct entry) * count)) == NULL)
-    error("Failed to allocate sort memory.");
-=======
 
   const int count = c->stars.count;
->>>>>>> 5e6fee87
 
   for (int j = 0; j < 13; j++) {
     if ((flags & (1 << j)) && c->stars.sort[j] == NULL) {
@@ -1240,20 +1225,12 @@
  */
 __attribute__((always_inline)) INLINE static void cell_free_stars_sorts(
     struct cell *c) {
-<<<<<<< HEAD
-  /* Note only one allocation for the dimensions. */
-  if (c->stars.sortptr != NULL) {
-    swift_free("stars.sort", c->stars.sortptr);
-    c->stars.sortptr = NULL;
-    for (int i = 0; i < 13; i++) c->stars.sort[i] = NULL;
-=======
 
   for (int i = 0; i < 13; i++) {
     if (c->stars.sort[i] != NULL) {
       swift_free("stars.sort", c->stars.sort[i]);
       c->stars.sort[i] = NULL;
     }
->>>>>>> 5e6fee87
   }
 
   /* /\* Note only one allocation for the dimensions. *\/ */
@@ -1268,19 +1245,26 @@
 /**
  * @brief Check if a cell has a send/recv task of the given subtype.
  */
-#ifdef WITH_MPI
 __attribute__((always_inline)) INLINE static struct task *cell_get_send(
     const struct cell *c, enum task_subtypes subtype) {
+#ifdef WITH_MPI
   struct link *l = c->mpi.send;
   while (l != NULL && l->t->subtype != subtype) l = l->next;
   return (l != NULL) ? l->t : NULL;
+#else
+  return NULL;
+#endif
 }
 
 __attribute__((always_inline)) INLINE static struct task *cell_get_recv(
     const struct cell *c, enum task_subtypes subtype) {
+#ifdef WITH_MPI
   struct link *l = c->mpi.recv;
   while (l != NULL && l->t->subtype != subtype) l = l->next;
   return (l != NULL) ? l->t : NULL;
+#else
+  return NULL;
+#endif
 }
 #endif  // WITH_MPI
 

--- conflicted
+++ resolved
@@ -236,13 +236,11 @@
   /*! Last (integer) time the cell's particle was drifted forward in time. */
   integertime_t ti_old;
 
-<<<<<<< HEAD
   /*! Last (integer) time the cell's sort arrays were updated. */
   integertime_t ti_sort;
-=======
+
   /*! Last (integer) time the cell's multipole was drifted forward in time. */
   integertime_t ti_old_multipole;
->>>>>>> cbc914c8
 
   /*! Minimum dimension, i.e. smallest edge of this cell (min(width)). */
   float dmin;

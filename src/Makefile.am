--- conflicted
+++ resolved
@@ -47,11 +47,7 @@
     sourceterms_struct.h statistics.h memswap.h cache.h runner_doiact_vec.h profiler.h \
     dump.h logger.h active.h timeline.h xmf.h gravity_properties.h gravity_derivatives.h \
     gravity_softened_derivatives.h vector_power.h collectgroup.h hydro_space.h sort_part.h \
-<<<<<<< HEAD
-    chemistry.h chemistry_io.h chemistry_struct.h cosmology.h
-=======
-    chemistry.h chemistry_io.h chemistry_struct.h restart.h
->>>>>>> 00eb15b5
+    chemistry.h chemistry_io.h chemistry_struct.h cosmology.h restart.h
 
 # Common source files
 AM_SOURCES = space.c runner.c queue.c task.c cell.c engine.c \
@@ -63,12 +59,7 @@
     statistics.c runner_doiact_vec.c profiler.c dump.c logger.c \
     part_type.c xmf.c gravity_properties.c gravity.c \
     collectgroup.c hydro_space.c equation_of_state.c \
-<<<<<<< HEAD
-    chemistry.c cosmology.c
-
-=======
-    chemistry.c restart.c
->>>>>>> 00eb15b5
+    chemistry.c cosmology.c restart.c
 
 # Include files for distribution, not installation.
 nobase_noinst_HEADERS = align.h approx_math.h atomic.h barrier.h cycle.h error.h inline.h kernel_hydro.h kernel_gravity.h \

/**
 * @brief Density interaction between two particles (non-symmetric).
 *
 * @param r2 Comoving square distance between the two particles.
 * @param dx Comoving vector separating both particles (pi - pj).
 * @param hi Comoving smoothing-length of particle i.
 * @param hj Comoving smoothing-length of particle j.
 * @param si First sparticle.
 * @param pj Second particle (not updated).
 * @param a Current scale factor.
 * @param H Current Hubble parameter.
 */
__attribute__((always_inline)) INLINE static void
runner_iact_nonsym_stars_density(float r2, const float *dx, float hi, float hj,
                                 struct spart *restrict si,
                                 const struct part *restrict pj, float a,
                                 float H, const struct cosmology *restrict cosmo,
                                 const struct stars_props *restrict stars_properties,
                                 struct xpart *restrict xp) {

  float wi, wi_dx;

  /* Get r and 1/r. */
  const float r_inv = 1.0f / sqrtf(r2);
  const float r = r2 * r_inv;

  /* Compute the kernel function */
  const float hi_inv = 1.0f / hi;
  const float ui = r * hi_inv;
  kernel_deval(ui, &wi, &wi_dx);

  /* Compute contribution to the number of neighbours */
  si->density.wcount += wi;
  si->density.wcount_dh -= (hydro_dimension * wi + ui * wi_dx);

#ifdef DEBUG_INTERACTIONS_STARS
  /* Update ngb counters */
  ++si->num_ngb_density;
#endif
}

/**
 * @brief Feedback interaction between two particles (non-symmetric).
 *
 * @param r2 Comoving square distance between the two particles.
 * @param dx Comoving vector separating both particles (pi - pj).
 * @param hi Comoving smoothing-length of particle i.
 * @param hj Comoving smoothing-length of particle j.
 * @param si First sparticle.
 * @param pj Second particle (not updated).
 * @param a Current scale factor.
 * @param H Current Hubble parameter.
 */
__attribute__((always_inline)) INLINE static void
runner_iact_nonsym_stars_feedback(float r2, const float *dx, float hi, float hj,
                                  struct spart *restrict si,
<<<<<<< HEAD
                                  struct part *restrict pj, float a, float H) {

#ifdef DEBUG_INTERACTIONS_STARS
  /* Update ngb counters */
  ++si->num_ngb_force;
#endif
=======
                                  struct part *restrict pj, float a, float H,
                                  const struct cosmology *restrict cosmo,
                                  const struct stars_props *restrict stars_properties,
                                  struct xpart *restrict xp) {
  si->to_distribute.mass = 2;
>>>>>>> d933ea55
}<|MERGE_RESOLUTION|>--- conflicted
+++ resolved
@@ -54,18 +54,14 @@
 __attribute__((always_inline)) INLINE static void
 runner_iact_nonsym_stars_feedback(float r2, const float *dx, float hi, float hj,
                                   struct spart *restrict si,
-<<<<<<< HEAD
-                                  struct part *restrict pj, float a, float H) {
+                                  struct part *restrict pj, float a, float H,
+                                  const struct cosmology *restrict cosmo,
+                                  const struct stars_props *restrict stars_properties,
+                                  struct xpart *restrict xp) {
+  si->to_distribute.mass = 2;
 
 #ifdef DEBUG_INTERACTIONS_STARS
   /* Update ngb counters */
   ++si->num_ngb_force;
 #endif
-=======
-                                  struct part *restrict pj, float a, float H,
-                                  const struct cosmology *restrict cosmo,
-                                  const struct stars_props *restrict stars_properties,
-                                  struct xpart *restrict xp) {
-  si->to_distribute.mass = 2;
->>>>>>> d933ea55
 }
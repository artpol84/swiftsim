--- conflicted
+++ resolved
@@ -300,20 +300,12 @@
       hydro_set_physical_internal_energy(pj, xpj, cosmo, u_new);
       hydro_set_drifted_physical_internal_energy(pj, cosmo, u_new);
 
-<<<<<<< HEAD
+      /* Impose maximal viscosity */
+      hydro_set_viscosity_alpha_max_feedback(pj);
       message(
           "We did some heating! id %llu star id %llu probability %.5e "
           "random_num %.5e du %.5e du/ini %.5e",
           pj->id, si->id, prob, rand, delta_u, delta_u / u_init);
-=======
-      /* Impose maximal viscosity */
-      hydro_set_viscosity_alpha_max_feedback(pj);
-
-      /* message( */
-      /*     "We did some heating! id %llu star id %llu probability %.5e " */
-      /*     "random_num %.5e du %.5e du/ini %.5e", */
-      /*     pj->id, si->id, prob, rand, delta_u, delta_u / u_init); */
->>>>>>> 5b12e402
     }
   }
 }

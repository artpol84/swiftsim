--- conflicted
+++ resolved
@@ -66,16 +66,6 @@
     struct gpart* gparts, struct UnitSystem* us) {
 
   /* Write arrays */
-<<<<<<< HEAD
-  writeArray(h_grp, fileName, xmfFile, "Coordinates", DOUBLE, Ndm, 3, gparts,
-             Ndm_total, mpi_rank, offset, x, us, UNIT_CONV_LENGTH);
-  writeArray(h_grp, fileName, xmfFile, "Masses", FLOAT, Ndm, 1, gparts,
-             Ndm_total, mpi_rank, offset, mass, us, UNIT_CONV_MASS);
-  writeArray(h_grp, fileName, xmfFile, "Velocities", FLOAT, Ndm, 3, gparts,
-             Ndm_total, mpi_rank, offset, v_full, us, UNIT_CONV_SPEED);
-  writeArray(h_grp, fileName, xmfFile, "ParticleIDs", ULONGLONG, Ndm, 1, gparts,
-             Ndm_total, mpi_rank, offset, id_or_neg_offset, us,
-=======
   writeArray(h_grp, fileName, xmfFile, partTypeGroupName, "Coordinates", DOUBLE,
              Ndm, 3, gparts, Ndm_total, mpi_rank, offset, x, us,
              UNIT_CONV_LENGTH);
@@ -85,7 +75,6 @@
              Ndm, 3, gparts, Ndm_total, mpi_rank, offset, v_full, us,
              UNIT_CONV_SPEED);
   writeArray(h_grp, fileName, xmfFile, partTypeGroupName, "ParticleIDs",
-             ULONGLONG, Ndm, 1, gparts, Ndm_total, mpi_rank, offset, id, us,
->>>>>>> 1ebd9336
-             UNIT_CONV_NO_UNITS);
+             ULONGLONG, Ndm, 1, gparts, Ndm_total, mpi_rank, offset,
+             id_or_neg_offset, us, UNIT_CONV_NO_UNITS);
 }
/*******************************************************************************
 * This file is part of SWIFT.
 * Copyright (c) 2012 Pedro Gonnet (pedro.gonnet@durham.ac.uk)
 *                    Matthieu Schaller (matthieu.schaller@durham.ac.uk)
 *               2016 Peter W. Draper (p.w.draper@durham.ac.uk)
 *
 * This program is free software: you can redistribute it and/or modify
 * it under the terms of the GNU Lesser General Public License as published
 * by the Free Software Foundation, either version 3 of the License, or
 * (at your option) any later version.
 *
 * This program is distributed in the hope that it will be useful,
 * but WITHOUT ANY WARRANTY; without even the implied warranty of
 * MERCHANTABILITY or FITNESS FOR A PARTICULAR PURPOSE.  See the
 * GNU General Public License for more details.
 *
 * You should have received a copy of the GNU Lesser General Public License
 * along with this program.  If not, see <http://www.gnu.org/licenses/>.
 *
 ******************************************************************************/

/* Config parameters. */
#include "../config.h"

/* Some standard headers. */
#include <limits.h>
#include <math.h>
#include <pthread.h>
#include <stdio.h>
#include <stdlib.h>
#include <string.h>
#include <sys/stat.h>

/* MPI headers. */
#ifdef WITH_MPI
#include <mpi.h>
#endif

/* This object's header. */
#include "scheduler.h"

/* Local headers. */
#include "atomic.h"
#include "cycle.h"
#include "engine.h"
#include "error.h"
#include "intrinsics.h"
#include "kernel_hydro.h"
#include "queue.h"
#include "sort_part.h"
#include "space.h"
#include "space_getsid.h"
#include "task.h"
#include "timers.h"
#include "version.h"

/**
 * @brief Re-set the list of active tasks.
 */
void scheduler_clear_active(struct scheduler *s) { s->active_count = 0; }

/**
 * @brief Add an unlock_task to the given task.
 *
 * @param s The #scheduler.
 * @param ta The unlocking #task.
 * @param tb The #task that will be unlocked.
 */
void scheduler_addunlock(struct scheduler *s, struct task *ta,
                         struct task *tb) {
#ifdef SWIFT_DEBUG_CHECKS
  if (ta == NULL) error("Unlocking task is NULL.");
  if (tb == NULL) error("Unlocked task is NULL.");
#endif

  /* Get an index at which to store this unlock. */
  const int ind = atomic_inc(&s->nr_unlocks);

  /* Does the buffer need to be grown? */
  if (ind == s->size_unlocks) {
    /* Allocate the new buffer. */
    struct task **unlocks_new;
    int *unlock_ind_new;
    const int size_unlocks_new = s->size_unlocks * 2;
    if ((unlocks_new = (struct task **)malloc(sizeof(struct task *) *
                                              size_unlocks_new)) == NULL ||
        (unlock_ind_new = (int *)malloc(sizeof(int) * size_unlocks_new)) ==
            NULL)
      error("Failed to re-allocate unlocks.");

    /* Wait for all writes to the old buffer to complete. */
    while (s->completed_unlock_writes < ind)
      ;

    /* Copy the buffers. */
    memcpy(unlocks_new, s->unlocks, sizeof(struct task *) * ind);
    memcpy(unlock_ind_new, s->unlock_ind, sizeof(int) * ind);
    free(s->unlocks);
    free(s->unlock_ind);
    s->unlocks = unlocks_new;
    s->unlock_ind = unlock_ind_new;

    /* Publish the new buffer size. */
    s->size_unlocks = size_unlocks_new;
  }

  /* Wait for there to actually be space at my index. */
  while (ind > s->size_unlocks)
    ;

  /* Write the unlock to the scheduler. */
  s->unlocks[ind] = tb;
  s->unlock_ind[ind] = ta - s->tasks;
  atomic_inc(&s->completed_unlock_writes);
}

/**
 * @brief compute the number of same dependencies
 *
 * @param s The #scheduler
 * @param ta The #task
 * @param tb The dependent #task
 *
 * @return Number of dependencies
 */
int scheduler_get_number_relation(const struct scheduler *s,
                                  const struct task *ta,
                                  const struct task *tb) {

  int count = 0;

  /* loop over all tasks */
  for (int i = 0; i < s->nr_tasks; i++) {
    const struct task *ta_tmp = &s->tasks[i];

    /* and their dependencies */
    for (int j = 0; j < ta->nr_unlock_tasks; j++) {
      const struct task *tb_tmp = ta->unlock_tasks[j];

      if (ta->type == ta_tmp->type && ta->subtype == ta_tmp->subtype &&
          tb->type == tb_tmp->type && tb->subtype == tb_tmp->subtype) {
        count += 1;
      }
    }
  }
  return count;
}

/* Conservative number of dependencies per task type */
#define MAX_NUMBER_DEP 128

/**
 * @brief Informations about all the task dependencies of
 *   a single task.
 */
struct task_dependency {
  /* Main task */
  /* ID of the task */
  int type_in;

  /* ID of the subtask */
  int subtype_in;

  /* Is the task implicit */
  int implicit_in;

  /* Dependent task */
  /* ID of the dependent task */
  int type_out[MAX_NUMBER_DEP];

  /* ID of the dependent subtask */
  int subtype_out[MAX_NUMBER_DEP];

  /* Is the dependent task implicit */
  int implicit_out[MAX_NUMBER_DEP];

  /* Statistics */
  /* number of link between the two task type */
  int number_link[MAX_NUMBER_DEP];

  /* number of ranks having this relation */
  int number_rank[MAX_NUMBER_DEP];
};

#ifdef WITH_MPI
/**
 * @brief Define the #task_dependency for MPI
 *
 * @param tstype The #MPI_Datatype to initialize
 */
void task_dependency_define(MPI_Datatype *tstype) {

  /* Define the variables */
  const int count = 8;
  int blocklens[count];
  MPI_Datatype types[count];
  MPI_Aint disps[count];

  /* all the type are int */
  for (int i = 0; i < count; i++) {
    types[i] = MPI_INT;
  }

  /* Task in */
  disps[0] = offsetof(struct task_dependency, type_in);
  blocklens[0] = 1;
  disps[1] = offsetof(struct task_dependency, subtype_in);
  blocklens[1] = 1;
  disps[2] = offsetof(struct task_dependency, implicit_in);
  blocklens[2] = 1;

  /* Task out */
  disps[3] = offsetof(struct task_dependency, type_out);
  blocklens[3] = MAX_NUMBER_DEP;
  disps[4] = offsetof(struct task_dependency, subtype_out);
  blocklens[4] = MAX_NUMBER_DEP;
  disps[5] = offsetof(struct task_dependency, implicit_out);
  blocklens[5] = MAX_NUMBER_DEP;

  /* statistics */
  disps[6] = offsetof(struct task_dependency, number_link);
  blocklens[6] = MAX_NUMBER_DEP;
  disps[7] = offsetof(struct task_dependency, number_rank);
  blocklens[7] = MAX_NUMBER_DEP;

  /* define it for MPI */
  MPI_Type_create_struct(count, blocklens, disps, types, tstype);
  MPI_Type_commit(tstype);
}

/**
 * @brief Sum operator of #task_dependency for MPI
 *
 * @param in_p The #task_dependency to add
 * @param out_p The #task_dependency where in_p is added
 * @param len The length of the arrays
 * @param type The MPI datatype
 */
void task_dependency_sum(void *in_p, void *out_p, int *len,
                         MPI_Datatype *type) {

  /* change pointer type */
  struct task_dependency *in = (struct task_dependency *)in_p;
  struct task_dependency *out = (struct task_dependency *)out_p;

  /* Loop over all the current objects */
  for (int i = 0; i < *len; i++) {

    /* loop over all the object set in invals */
    for (int j = 0; j < MAX_NUMBER_DEP; j++) {

      /* Have we reached the end of the links? */
      if (in[i].number_link[j] == -1) {
        break;
      }

      /* get a few variables */
      int tb_type = in[i].type_out[j];
      int tb_subtype = in[i].subtype_out[j];

#ifdef SWIFT_DEBUG_CHECKS
      /* Check tasks */
      if (tb_type >= task_type_count) {
        error("Unknown task type %i", tb_type);
      }

      if (tb_subtype >= task_subtype_count) {
        error("Unknown subtask type %i", tb_subtype);
      }
#endif

      /* find the corresponding id */
      int k = 0;
      while (k < MAX_NUMBER_DEP) {
        /* have we reached the end of the links? */
        if (out[i].number_link[k] == -1) {
          /* reset the counter in order to be safe */
          out[i].number_link[k] = 0;
          out[i].number_rank[k] = 0;

          /* set the relation */
          out[i].type_in = in[i].type_in;
          out[i].subtype_in = in[i].subtype_in;
          out[i].implicit_in = in[i].implicit_in;

          out[i].type_out[k] = in[i].type_out[j];
          out[i].subtype_out[k] = in[i].subtype_out[j];
          out[i].implicit_out[k] = in[i].implicit_out[j];
          break;
        }

        /* do we have the same relation? */
        if (out[i].type_out[k] == tb_type &&
            out[i].subtype_out[k] == tb_subtype) {
          break;
        }

        k++;
      }

      /* Check if we are still in the memory */
      if (k == MAX_NUMBER_DEP) {
        error("Not enough memory, please increase MAX_NUMBER_DEP");
      }

#ifdef SWIFT_DEBUG_CHECKS
      /* Check if correct relation */
      if (out[i].type_in != in[i].type_in ||
          out[i].subtype_in != in[i].subtype_in ||
          out[i].implicit_in != in[i].implicit_in ||
          out[i].type_out[k] != in[i].type_out[j] ||
          out[i].subtype_out[k] != in[i].subtype_out[j] ||
          out[i].implicit_out[k] != in[i].implicit_out[j]) {
        error("Tasks do not correspond");
      }
#endif

      /* sum the contributions */
      out[i].number_link[k] += in[i].number_link[j];
      out[i].number_rank[k] += in[i].number_rank[j];
    }
  }

  return;
}

#endif  // WITH_MPI

/**
 * @brief Write a dot file with the task dependencies.
 *
 * Run plot_task_dependencies.sh for an example of how to use it
 * to generate the figure.
 *
 * @param s The #scheduler we are working in.
 * @param verbose Are we verbose about this?
 */
void scheduler_write_dependencies(struct scheduler *s, int verbose) {

  const ticks tic = getticks();

  /* Number of possible relations between tasks */
  const int nber_tasks = task_type_count * task_subtype_count;

  /* To get the table for a task:
   * ind = (ta * task_subtype_count + sa)
   * where ta is the value of task_type and sa is the value of
   * task_subtype  */
  struct task_dependency *task_dep = (struct task_dependency *)malloc(
      nber_tasks * sizeof(struct task_dependency));

  if (task_dep == NULL)
    error("Error allocating memory for task-dependency graph (table).");

  /* Reset counter */
  for (int i = 0; i < nber_tasks; i++) {
    for (int j = 0; j < MAX_NUMBER_DEP; j++) {
      /* Use number_link as indicator of the existance of a relation */
      task_dep[i].number_link[j] = -1;
    }
  }

  /* loop over all tasks */
  for (int i = 0; i < s->nr_tasks; i++) {
    const struct task *ta = &s->tasks[i];

    /* Current index */
    const int ind = ta->type * task_subtype_count + ta->subtype;

    struct task_dependency *cur = &task_dep[ind];

    /* Set ta */
    cur->type_in = ta->type;
    cur->subtype_in = ta->subtype;
    cur->implicit_in = ta->implicit;

    /* and their dependencies */
    for (int j = 0; j < ta->nr_unlock_tasks; j++) {
      const struct task *tb = ta->unlock_tasks[j];

      int k = 0;
      while (k < MAX_NUMBER_DEP) {

        /* not written yet */
        if (cur->number_link[k] == -1) {
          /* set tb */
          cur->type_out[k] = tb->type;
          cur->subtype_out[k] = tb->subtype;
          cur->implicit_out[k] = tb->implicit;

          /* statistics */
          const int count = scheduler_get_number_relation(s, ta, tb);
          cur->number_link[k] = count;
          cur->number_rank[k] = 1;

          break;
        }

        /* already written */
        if (cur->type_out[k] == tb->type &&
            cur->subtype_out[k] == tb->subtype) {
          break;
        }

        k += 1;
      }

      /* MAX_NUMBER_DEP is too small */
      if (k == MAX_NUMBER_DEP)
        error("Not enough memory, please increase MAX_NUMBER_DEP");
    }
  }

#ifdef WITH_MPI
  /* create MPI operator */
  MPI_Datatype data_type;
  task_dependency_define(&data_type);

  MPI_Op sum;
  MPI_Op_create(task_dependency_sum, /* commute */ 1, &sum);

  /* create recv buffer */
  struct task_dependency *recv = NULL;

  if (s->nodeID == 0) {
    recv = (struct task_dependency *)malloc(nber_tasks *
                                            sizeof(struct task_dependency));

    /* reset counter */
    for (int i = 0; i < nber_tasks; i++) {
      for (int j = 0; j < MAX_NUMBER_DEP; j++) {
        /* Use number_link as indicator of the existance of a relation */
        recv[i].number_link[j] = -1;
      }
    }
  }

<<<<<<< HEAD
  int density_cluster[4] = {0};
  int gradient_cluster[4] = {0};
  int force_cluster[4] = {0};
  int limiter_cluster[4] = {0};
  int gravity_cluster[5] = {0};
  int stars_density_cluster[4] = {0};

  /* Check whether we need to construct a group of tasks */
  for (int type = 0; type < task_type_count; ++type) {

    for (int subtype = 0; subtype < task_subtype_count; ++subtype) {

      const int ind = 2 * (type * task_subtype_count + subtype) * max_nber_dep;

      /* Does this task/sub-task exist? */
      if (table[ind] != -1) {

        for (int k = 0; k < 4; ++k) {
          if (type == task_type_self + k && subtype == task_subtype_density)
            density_cluster[k] = 1;
          if (type == task_type_self + k && subtype == task_subtype_gradient)
            gradient_cluster[k] = 1;
          if (type == task_type_self + k && subtype == task_subtype_force)
            force_cluster[k] = 1;
          if (type == task_type_self + k && subtype == task_subtype_limiter)
            limiter_cluster[k] = 1;
          if (type == task_type_self + k && subtype == task_subtype_grav)
            gravity_cluster[k] = 1;
          if (type == task_type_self + k &&
              subtype == task_subtype_stars_density)
            stars_density_cluster[k] = 1;
        }
        if (type == task_type_grav_mesh) gravity_cluster[2] = 1;
        if (type == task_type_grav_long_range) gravity_cluster[3] = 1;
        if (type == task_type_grav_mm) gravity_cluster[4] = 1;
      }
    }
=======
  /* Do the reduction */
  int test =
      MPI_Reduce(task_dep, recv, nber_tasks, data_type, sum, 0, MPI_COMM_WORLD);
  if (test != MPI_SUCCESS) error("MPI reduce failed");

  /* free some memory */
  if (s->nodeID == 0) {
    free(task_dep);
    task_dep = recv;
>>>>>>> 22e2c71e
  }
#endif

  if (s->nodeID == 0) {
    /* Create file */
    char *filename = "dependency_graph.csv";
    FILE *f = fopen(filename, "w");
    if (f == NULL) error("Error opening dependency graph file.");

    /* Write header */
    fprintf(f, "# %s\n", git_revision());
    fprintf(
        f,
        "task_in,task_out,implicit_in,implicit_out,mpi_in,mpi_out,cluster_in,"
        "cluster_out,number_link,number_rank\n");

    for (int i = 0; i < nber_tasks; i++) {
      for (int j = 0; j < MAX_NUMBER_DEP; j++) {
        /* Does this link exists */
        if (task_dep[i].number_link[j] == -1) {
          continue;
        }

        /* Define a few variables */
        const int ta_type = task_dep[i].type_in;
        const int ta_subtype = task_dep[i].subtype_in;
        const int ta_implicit = task_dep[i].implicit_in;

<<<<<<< HEAD
  /* Make a cluster for the density tasks */
  fprintf(f, "\t subgraph cluster0{\n");
  fprintf(f, "\t\t label=\"\";\n");
  for (int k = 0; k < 4; ++k)
    if (density_cluster[k])
      fprintf(f, "\t\t \"%s %s\";\n", taskID_names[task_type_self + k],
              subtaskID_names[task_subtype_density]);
  fprintf(f, "\t};\n");

  /* Make a cluster for the force tasks */
  fprintf(f, "\t subgraph cluster1{\n");
  fprintf(f, "\t\t label=\"\";\n");
  for (int k = 0; k < 4; ++k)
    if (force_cluster[k])
      fprintf(f, "\t\t \"%s %s\";\n", taskID_names[task_type_self + k],
              subtaskID_names[task_subtype_force]);
  fprintf(f, "\t};\n");

  /* Make a cluster for the gradient tasks */
  fprintf(f, "\t subgraph cluster2{\n");
  fprintf(f, "\t\t label=\"\";\n");
  for (int k = 0; k < 4; ++k)
    if (gradient_cluster[k])
      fprintf(f, "\t\t \"%s %s\";\n", taskID_names[task_type_self + k],
              subtaskID_names[task_subtype_gradient]);
  fprintf(f, "\t};\n");

  /* Make a cluster for the limiter tasks */
  fprintf(f, "\t subgraph cluster2{\n");
  fprintf(f, "\t\t label=\"\";\n");
  for (int k = 0; k < 4; ++k)
    if (limiter_cluster[k])
      fprintf(f, "\t\t \"%s %s\";\n", taskID_names[task_type_self + k],
              subtaskID_names[task_subtype_limiter]);
  fprintf(f, "\t};\n");

  /* Make a cluster for the gravity tasks */
  fprintf(f, "\t subgraph cluster4{\n");
  fprintf(f, "\t\t label=\"\";\n");
  for (int k = 0; k < 2; ++k)
    if (gravity_cluster[k])
      fprintf(f, "\t\t \"%s %s\";\n", taskID_names[task_type_self + k],
              subtaskID_names[task_subtype_grav]);
  if (gravity_cluster[2])
    fprintf(f, "\t\t %s;\n", taskID_names[task_type_grav_mesh]);
  if (gravity_cluster[3])
    fprintf(f, "\t\t %s;\n", taskID_names[task_type_grav_long_range]);
  if (gravity_cluster[4])
    fprintf(f, "\t\t %s;\n", taskID_names[task_type_grav_mm]);
  fprintf(f, "\t};\n");

  /* Make a cluster for the density tasks */
  fprintf(f, "\t subgraph cluster4{\n");
  fprintf(f, "\t\t label=\"\";\n");
  for (int k = 0; k < 4; ++k)
    if (stars_density_cluster[k])
      fprintf(f, "\t\t \"%s %s\";\n", taskID_names[task_type_self + k],
              subtaskID_names[task_subtype_stars_density]);
  fprintf(f, "\t};\n");

  /* Write down the number of relation */
  for (int ta_type = 0; ta_type < task_type_count; ta_type++) {

    for (int ta_subtype = 0; ta_subtype < task_subtype_count; ta_subtype++) {

      /* Get task indice */
      const int ind =
          (ta_type * task_subtype_count + ta_subtype) * max_nber_dep;

      /* Loop over dependencies */
      for (int k = 0; k < max_nber_dep; k++) {

        if (count_rel[ind + k] == 0) continue;

        /* Get task type */
        const int i = 2 * (ind + k);
        int tb_type = table[i];
        int tb_subtype = table[i + 1];

        /* Get names */
=======
        const int tb_type = task_dep[i].type_out[j];
        const int tb_subtype = task_dep[i].subtype_out[j];
        const int tb_implicit = task_dep[i].implicit_out[j];

        const int count = task_dep[i].number_link[j];
        const int number_rank = task_dep[i].number_rank[j];

        /* text to write */
>>>>>>> 22e2c71e
        char ta_name[200];
        char tb_name[200];

        /* construct line */
        task_get_full_name(ta_type, ta_subtype, ta_name);
        task_get_full_name(tb_type, tb_subtype, tb_name);

        /* Check if MPI */
        int ta_mpi = 0;
        if (ta_type == task_type_send || ta_type == task_type_recv) ta_mpi = 1;

        int tb_mpi = 0;
        if (tb_type == task_type_send || tb_type == task_type_recv) tb_mpi = 1;

        /* Get group name */
        char ta_cluster[20];
        char tb_cluster[20];
        task_get_group_name(ta_type, ta_subtype, ta_cluster);
        task_get_group_name(tb_type, tb_subtype, tb_cluster);

        fprintf(f, "%s,%s,%d,%d,%d,%d,%s,%s,%d,%d\n", ta_name, tb_name,
                ta_implicit, tb_implicit, ta_mpi, tb_mpi, ta_cluster,
                tb_cluster, count, number_rank);
      }
    }
    /* Close the file */
    fclose(f);
  }

  /* Be clean */
  free(task_dep);

  if (verbose && s->nodeID == 0)
    message("Printing task graph took %.3f %s.",
            clocks_from_ticks(getticks() - tic), clocks_getunit());
}

/**
 * @brief Split a hydrodynamic task if too large.
 *
 * @param t The #task
 * @param s The #scheduler we are working in.
 */
static void scheduler_splittask_hydro(struct task *t, struct scheduler *s) {

  /* Iterate on this task until we're done with it. */
  int redo = 1;
  while (redo) {

    /* Reset the redo flag. */
    redo = 0;

    /* Empty task? */
    if ((t->ci == NULL) || (t->type == task_type_pair && t->cj == NULL) ||
        t->ci->hydro.count == 0 || (t->cj != NULL && t->cj->hydro.count == 0)) {
      t->type = task_type_none;
      t->subtype = task_subtype_none;
      t->cj = NULL;
      t->skip = 1;
      break;
    }

    /* Self-interaction? */
    if (t->type == task_type_self) {

      /* Get a handle on the cell involved. */
      struct cell *ci = t->ci;

      /* Foreign task? */
      if (ci->nodeID != s->nodeID) {
        t->skip = 1;
        break;
      }

      /* Is this cell even split and the task does not violate h ? */
      if (cell_can_split_self_hydro_task(ci)) {

        /* Make a sub? */
        if (scheduler_dosub && ci->hydro.count < space_subsize_self_hydro) {

          /* convert to a self-subtask. */
          t->type = task_type_sub_self;

          /* Otherwise, make tasks explicitly. */
        } else {

          /* Take a step back (we're going to recycle the current task)... */
          redo = 1;

          /* Add the self tasks. */
          int first_child = 0;
          while (ci->progeny[first_child] == NULL) first_child++;
          t->ci = ci->progeny[first_child];
          for (int k = first_child + 1; k < 8; k++)
            if (ci->progeny[k] != NULL && ci->progeny[k]->hydro.count)
              scheduler_splittask_hydro(
                  scheduler_addtask(s, task_type_self, t->subtype, 0, 0,
                                    ci->progeny[k], NULL),
                  s);

          /* Make a task for each pair of progeny */
          for (int j = 0; j < 8; j++)
            if (ci->progeny[j] != NULL && ci->progeny[j]->hydro.count)
              for (int k = j + 1; k < 8; k++)
                if (ci->progeny[k] != NULL && ci->progeny[k]->hydro.count)
                  scheduler_splittask_hydro(
                      scheduler_addtask(s, task_type_pair, t->subtype,
                                        sub_sid_flag[j][k], 0, ci->progeny[j],
                                        ci->progeny[k]),
                      s);
        }
      } /* Cell is split */

    } /* Self interaction */

    /* Pair interaction? */
    else if (t->type == task_type_pair) {

      /* Get a handle on the cells involved. */
      struct cell *ci = t->ci;
      struct cell *cj = t->cj;

      /* Foreign task? */
      if (ci->nodeID != s->nodeID && cj->nodeID != s->nodeID) {
        t->skip = 1;
        break;
      }

      /* Get the sort ID, use space_getsid and not t->flags
         to make sure we get ci and cj swapped if needed. */
      double shift[3];
      const int sid = space_getsid(s->space, &ci, &cj, shift);

#ifdef SWIFT_DEBUG_CHECKS
      if (sid != t->flags)
        error("Got pair task with incorrect flags: sid=%d flags=%lld", sid,
              t->flags);
#endif

      /* Should this task be split-up? */
      if (cell_can_split_pair_hydro_task(ci) &&
          cell_can_split_pair_hydro_task(cj)) {

        /* Replace by a single sub-task? */
        if (scheduler_dosub && /* Use division to avoid integer overflow. */
            ci->hydro.count * sid_scale[sid] <
                space_subsize_pair_hydro / cj->hydro.count &&
            !sort_is_corner(sid)) {

          /* Make this task a sub task. */
          t->type = task_type_sub_pair;

          /* Otherwise, split it. */
        } else {

          /* Take a step back (we're going to recycle the current task)... */
          redo = 1;

          /* For each different sorting type... */
          switch (sid) {

            case 0: /* (  1 ,  1 ,  1 ) */
              t->ci = ci->progeny[7];
              t->cj = cj->progeny[0];
              t->flags = 0;
              break;

            case 1: /* (  1 ,  1 ,  0 ) */
              t->ci = ci->progeny[6];
              t->cj = cj->progeny[0];
              t->flags = 1;
              scheduler_splittask_hydro(
                  scheduler_addtask(s, task_type_pair, t->subtype, 1, 0,
                                    ci->progeny[7], cj->progeny[1]),
                  s);
              scheduler_splittask_hydro(
                  scheduler_addtask(s, task_type_pair, t->subtype, 0, 0,
                                    ci->progeny[6], cj->progeny[1]),
                  s);
              scheduler_splittask_hydro(
                  scheduler_addtask(s, task_type_pair, t->subtype, 2, 0,
                                    ci->progeny[7], cj->progeny[0]),
                  s);
              break;

            case 2: /* (  1 ,  1 , -1 ) */
              t->ci = ci->progeny[6];
              t->cj = cj->progeny[1];
              t->flags = 2;
              break;

            case 3: /* (  1 ,  0 ,  1 ) */
              t->ci = ci->progeny[5];
              t->cj = cj->progeny[0];
              t->flags = 3;
              scheduler_splittask_hydro(
                  scheduler_addtask(s, task_type_pair, t->subtype, 3, 0,
                                    ci->progeny[7], cj->progeny[2]),
                  s);
              scheduler_splittask_hydro(
                  scheduler_addtask(s, task_type_pair, t->subtype, 0, 0,
                                    ci->progeny[5], cj->progeny[2]),
                  s);
              scheduler_splittask_hydro(
                  scheduler_addtask(s, task_type_pair, t->subtype, 6, 0,
                                    ci->progeny[7], cj->progeny[0]),
                  s);
              break;

            case 4: /* (  1 ,  0 ,  0 ) */
              t->ci = ci->progeny[4];
              t->cj = cj->progeny[0];
              t->flags = 4;
              scheduler_splittask_hydro(
                  scheduler_addtask(s, task_type_pair, t->subtype, 5, 0,
                                    ci->progeny[5], cj->progeny[0]),
                  s);
              scheduler_splittask_hydro(
                  scheduler_addtask(s, task_type_pair, t->subtype, 7, 0,
                                    ci->progeny[6], cj->progeny[0]),
                  s);
              scheduler_splittask_hydro(
                  scheduler_addtask(s, task_type_pair, t->subtype, 8, 0,
                                    ci->progeny[7], cj->progeny[0]),
                  s);
              scheduler_splittask_hydro(
                  scheduler_addtask(s, task_type_pair, t->subtype, 3, 0,
                                    ci->progeny[4], cj->progeny[1]),
                  s);
              scheduler_splittask_hydro(
                  scheduler_addtask(s, task_type_pair, t->subtype, 4, 0,
                                    ci->progeny[5], cj->progeny[1]),
                  s);
              scheduler_splittask_hydro(
                  scheduler_addtask(s, task_type_pair, t->subtype, 6, 0,
                                    ci->progeny[6], cj->progeny[1]),
                  s);
              scheduler_splittask_hydro(
                  scheduler_addtask(s, task_type_pair, t->subtype, 7, 0,
                                    ci->progeny[7], cj->progeny[1]),
                  s);
              scheduler_splittask_hydro(
                  scheduler_addtask(s, task_type_pair, t->subtype, 1, 0,
                                    ci->progeny[4], cj->progeny[2]),
                  s);
              scheduler_splittask_hydro(
                  scheduler_addtask(s, task_type_pair, t->subtype, 2, 0,
                                    ci->progeny[5], cj->progeny[2]),
                  s);
              scheduler_splittask_hydro(
                  scheduler_addtask(s, task_type_pair, t->subtype, 4, 0,
                                    ci->progeny[6], cj->progeny[2]),
                  s);
              scheduler_splittask_hydro(
                  scheduler_addtask(s, task_type_pair, t->subtype, 5, 0,
                                    ci->progeny[7], cj->progeny[2]),
                  s);
              scheduler_splittask_hydro(
                  scheduler_addtask(s, task_type_pair, t->subtype, 0, 0,
                                    ci->progeny[4], cj->progeny[3]),
                  s);
              scheduler_splittask_hydro(
                  scheduler_addtask(s, task_type_pair, t->subtype, 1, 0,
                                    ci->progeny[5], cj->progeny[3]),
                  s);
              scheduler_splittask_hydro(
                  scheduler_addtask(s, task_type_pair, t->subtype, 3, 0,
                                    ci->progeny[6], cj->progeny[3]),
                  s);
              scheduler_splittask_hydro(
                  scheduler_addtask(s, task_type_pair, t->subtype, 4, 0,
                                    ci->progeny[7], cj->progeny[3]),
                  s);
              break;

            case 5: /* (  1 ,  0 , -1 ) */
              t->ci = ci->progeny[4];
              t->cj = cj->progeny[1];
              t->flags = 5;
              scheduler_splittask_hydro(
                  scheduler_addtask(s, task_type_pair, t->subtype, 5, 0,
                                    ci->progeny[6], cj->progeny[3]),
                  s);
              scheduler_splittask_hydro(
                  scheduler_addtask(s, task_type_pair, t->subtype, 2, 0,
                                    ci->progeny[4], cj->progeny[3]),
                  s);
              scheduler_splittask_hydro(
                  scheduler_addtask(s, task_type_pair, t->subtype, 8, 0,
                                    ci->progeny[6], cj->progeny[1]),
                  s);
              break;

            case 6: /* (  1 , -1 ,  1 ) */
              t->ci = ci->progeny[5];
              t->cj = cj->progeny[2];
              t->flags = 6;
              break;

            case 7: /* (  1 , -1 ,  0 ) */
              t->ci = ci->progeny[4];
              t->cj = cj->progeny[3];
              t->flags = 6;
              scheduler_splittask_hydro(
                  scheduler_addtask(s, task_type_pair, t->subtype, 8, 0,
                                    ci->progeny[5], cj->progeny[2]),
                  s);
              scheduler_splittask_hydro(
                  scheduler_addtask(s, task_type_pair, t->subtype, 7, 0,
                                    ci->progeny[4], cj->progeny[2]),
                  s);
              scheduler_splittask_hydro(
                  scheduler_addtask(s, task_type_pair, t->subtype, 7, 0,
                                    ci->progeny[5], cj->progeny[3]),
                  s);
              break;

            case 8: /* (  1 , -1 , -1 ) */
              t->ci = ci->progeny[4];
              t->cj = cj->progeny[3];
              t->flags = 8;
              break;

            case 9: /* (  0 ,  1 ,  1 ) */
              t->ci = ci->progeny[3];
              t->cj = cj->progeny[0];
              t->flags = 9;
              scheduler_splittask_hydro(
                  scheduler_addtask(s, task_type_pair, t->subtype, 9, 0,
                                    ci->progeny[7], cj->progeny[4]),
                  s);
              scheduler_splittask_hydro(
                  scheduler_addtask(s, task_type_pair, t->subtype, 0, 0,
                                    ci->progeny[3], cj->progeny[4]),
                  s);
              scheduler_splittask_hydro(
                  scheduler_addtask(s, task_type_pair, t->subtype, 8, 0,
                                    ci->progeny[7], cj->progeny[0]),
                  s);
              break;

            case 10: /* (  0 ,  1 ,  0 ) */
              t->ci = ci->progeny[2];
              t->cj = cj->progeny[0];
              t->flags = 10;
              scheduler_splittask_hydro(
                  scheduler_addtask(s, task_type_pair, t->subtype, 11, 0,
                                    ci->progeny[3], cj->progeny[0]),
                  s);
              scheduler_splittask_hydro(
                  scheduler_addtask(s, task_type_pair, t->subtype, 7, 0,
                                    ci->progeny[6], cj->progeny[0]),
                  s);
              scheduler_splittask_hydro(
                  scheduler_addtask(s, task_type_pair, t->subtype, 6, 0,
                                    ci->progeny[7], cj->progeny[0]),
                  s);
              scheduler_splittask_hydro(
                  scheduler_addtask(s, task_type_pair, t->subtype, 9, 0,
                                    ci->progeny[2], cj->progeny[1]),
                  s);
              scheduler_splittask_hydro(
                  scheduler_addtask(s, task_type_pair, t->subtype, 10, 0,
                                    ci->progeny[3], cj->progeny[1]),
                  s);
              scheduler_splittask_hydro(
                  scheduler_addtask(s, task_type_pair, t->subtype, 8, 0,
                                    ci->progeny[6], cj->progeny[1]),
                  s);
              scheduler_splittask_hydro(
                  scheduler_addtask(s, task_type_pair, t->subtype, 7, 0,
                                    ci->progeny[7], cj->progeny[1]),
                  s);
              scheduler_splittask_hydro(
                  scheduler_addtask(s, task_type_pair, t->subtype, 1, 0,
                                    ci->progeny[2], cj->progeny[4]),
                  s);
              scheduler_splittask_hydro(
                  scheduler_addtask(s, task_type_pair, t->subtype, 2, 0,
                                    ci->progeny[3], cj->progeny[4]),
                  s);
              scheduler_splittask_hydro(
                  scheduler_addtask(s, task_type_pair, t->subtype, 10, 0,
                                    ci->progeny[6], cj->progeny[4]),
                  s);
              scheduler_splittask_hydro(
                  scheduler_addtask(s, task_type_pair, t->subtype, 11, 0,
                                    ci->progeny[7], cj->progeny[4]),
                  s);
              scheduler_splittask_hydro(
                  scheduler_addtask(s, task_type_pair, t->subtype, 0, 0,
                                    ci->progeny[2], cj->progeny[5]),
                  s);
              scheduler_splittask_hydro(
                  scheduler_addtask(s, task_type_pair, t->subtype, 1, 0,
                                    ci->progeny[3], cj->progeny[5]),
                  s);
              scheduler_splittask_hydro(
                  scheduler_addtask(s, task_type_pair, t->subtype, 9, 0,
                                    ci->progeny[6], cj->progeny[5]),
                  s);
              scheduler_splittask_hydro(
                  scheduler_addtask(s, task_type_pair, t->subtype, 10, 0,
                                    ci->progeny[7], cj->progeny[5]),
                  s);
              break;

            case 11: /* (  0 ,  1 , -1 ) */
              t->ci = ci->progeny[2];
              t->cj = cj->progeny[1];
              t->flags = 11;
              scheduler_splittask_hydro(
                  scheduler_addtask(s, task_type_pair, t->subtype, 11, 0,
                                    ci->progeny[6], cj->progeny[5]),
                  s);
              scheduler_splittask_hydro(
                  scheduler_addtask(s, task_type_pair, t->subtype, 2, 0,
                                    ci->progeny[2], cj->progeny[5]),
                  s);
              scheduler_splittask_hydro(
                  scheduler_addtask(s, task_type_pair, t->subtype, 6, 0,
                                    ci->progeny[6], cj->progeny[1]),
                  s);
              break;

            case 12: /* (  0 ,  0 ,  1 ) */
              t->ci = ci->progeny[1];
              t->cj = cj->progeny[0];
              t->flags = 12;
              scheduler_splittask_hydro(
                  scheduler_addtask(s, task_type_pair, t->subtype, 11, 0,
                                    ci->progeny[3], cj->progeny[0]),
                  s);
              scheduler_splittask_hydro(
                  scheduler_addtask(s, task_type_pair, t->subtype, 5, 0,
                                    ci->progeny[5], cj->progeny[0]),
                  s);
              scheduler_splittask_hydro(
                  scheduler_addtask(s, task_type_pair, t->subtype, 2, 0,
                                    ci->progeny[7], cj->progeny[0]),
                  s);
              scheduler_splittask_hydro(
                  scheduler_addtask(s, task_type_pair, t->subtype, 9, 0,
                                    ci->progeny[1], cj->progeny[2]),
                  s);
              scheduler_splittask_hydro(
                  scheduler_addtask(s, task_type_pair, t->subtype, 12, 0,
                                    ci->progeny[3], cj->progeny[2]),
                  s);
              scheduler_splittask_hydro(
                  scheduler_addtask(s, task_type_pair, t->subtype, 8, 0,
                                    ci->progeny[5], cj->progeny[2]),
                  s);
              scheduler_splittask_hydro(
                  scheduler_addtask(s, task_type_pair, t->subtype, 5, 0,
                                    ci->progeny[7], cj->progeny[2]),
                  s);
              scheduler_splittask_hydro(
                  scheduler_addtask(s, task_type_pair, t->subtype, 3, 0,
                                    ci->progeny[1], cj->progeny[4]),
                  s);
              scheduler_splittask_hydro(
                  scheduler_addtask(s, task_type_pair, t->subtype, 6, 0,
                                    ci->progeny[3], cj->progeny[4]),
                  s);
              scheduler_splittask_hydro(
                  scheduler_addtask(s, task_type_pair, t->subtype, 12, 0,
                                    ci->progeny[5], cj->progeny[4]),
                  s);
              scheduler_splittask_hydro(
                  scheduler_addtask(s, task_type_pair, t->subtype, 11, 0,
                                    ci->progeny[7], cj->progeny[4]),
                  s);
              scheduler_splittask_hydro(
                  scheduler_addtask(s, task_type_pair, t->subtype, 0, 0,
                                    ci->progeny[1], cj->progeny[6]),
                  s);
              scheduler_splittask_hydro(
                  scheduler_addtask(s, task_type_pair, t->subtype, 3, 0,
                                    ci->progeny[3], cj->progeny[6]),
                  s);
              scheduler_splittask_hydro(
                  scheduler_addtask(s, task_type_pair, t->subtype, 9, 0,
                                    ci->progeny[5], cj->progeny[6]),
                  s);
              scheduler_splittask_hydro(
                  scheduler_addtask(s, task_type_pair, t->subtype, 12, 0,
                                    ci->progeny[7], cj->progeny[6]),
                  s);
              break;
          } /* switch(sid) */
        }

        /* Otherwise, break it up if it is too large? */
      } else if (scheduler_doforcesplit && ci->split && cj->split &&
                 (ci->hydro.count > space_maxsize / cj->hydro.count)) {

        // message( "force splitting pair with %i and %i parts." ,
        // ci->hydro.count , cj->hydro.count );

        /* Replace the current task. */
        t->type = task_type_none;

        for (int j = 0; j < 8; j++)
          if (ci->progeny[j] != NULL && ci->progeny[j]->hydro.count)
            for (int k = 0; k < 8; k++)
              if (cj->progeny[k] != NULL && cj->progeny[k]->hydro.count) {
                struct task *tl =
                    scheduler_addtask(s, task_type_pair, t->subtype, 0, 0,
                                      ci->progeny[j], cj->progeny[k]);
                scheduler_splittask_hydro(tl, s);
                tl->flags = space_getsid(s->space, &t->ci, &t->cj, shift);
              }
      }
    } /* pair interaction? */
  }   /* iterate over the current task. */
}

/**
 * @brief Split a stars task if too large.
 *
 * @param t The #task
 * @param s The #scheduler we are working in.
 */
static void scheduler_splittask_stars(struct task *t, struct scheduler *s) {

  /* Iterate on this task until we're done with it. */
  int redo = 1;
  while (redo) {

    /* Reset the redo flag. */
    redo = 0;

    /* Empty task? */
    if ((t->ci == NULL) || (t->type == task_type_pair && t->cj == NULL) ||
        t->ci->stars.count == 0 || (t->cj != NULL && t->cj->stars.count == 0)) {
      t->type = task_type_none;
      t->subtype = task_subtype_none;
      t->cj = NULL;
      t->skip = 1;
      break;
    }

    /* Self-interaction? */
    if (t->type == task_type_self) {

      /* Get a handle on the cell involved. */
      struct cell *ci = t->ci;

      /* Foreign task? */
      if (ci->nodeID != s->nodeID) {
        t->skip = 1;
        break;
      }

      /* Is this cell even split and the task does not violate h ? */
      if (cell_can_split_self_stars_task(ci)) {

        /* Make a sub? */
        if (scheduler_dosub && ci->stars.count < space_subsize_self_stars) {

          /* convert to a self-subtask. */
          t->type = task_type_sub_self;

          /* Otherwise, make tasks explicitly. */
        } else {

          /* Take a step back (we're going to recycle the current task)... */
          redo = 1;

          /* Add the self tasks. */
          int first_child = 0;
          while (ci->progeny[first_child] == NULL) first_child++;
          t->ci = ci->progeny[first_child];
          for (int k = first_child + 1; k < 8; k++)
            if (ci->progeny[k] != NULL && ci->progeny[k]->stars.count)
              scheduler_splittask_stars(
                  scheduler_addtask(s, task_type_self, t->subtype, 0, 0,
                                    ci->progeny[k], NULL),
                  s);

          /* Make a task for each pair of progeny */
          for (int j = 0; j < 8; j++)
            if (ci->progeny[j] != NULL && ci->progeny[j]->stars.count)
              for (int k = j + 1; k < 8; k++)
                if (ci->progeny[k] != NULL && ci->progeny[k]->stars.count)
                  scheduler_splittask_stars(
                      scheduler_addtask(s, task_type_pair, t->subtype,
                                        sub_sid_flag[j][k], 0, ci->progeny[j],
                                        ci->progeny[k]),
                      s);
        }
      } /* Cell is split */

    } /* Self interaction */

    /* Pair interaction? */
    else if (t->type == task_type_pair) {

      /* Get a handle on the cells involved. */
      struct cell *ci = t->ci;
      struct cell *cj = t->cj;

      /* Foreign task? */
      if (ci->nodeID != s->nodeID && cj->nodeID != s->nodeID) {
        t->skip = 1;
        break;
      }

      /* Get the sort ID, use space_getsid and not t->flags
         to make sure we get ci and cj swapped if needed. */
      double shift[3];
      const int sid = space_getsid(s->space, &ci, &cj, shift);

      /* Should this task be split-up? */
      if (cell_can_split_pair_stars_task(ci) &&
          cell_can_split_pair_stars_task(cj)) {

        /* Replace by a single sub-task? */
        if (scheduler_dosub && /* Use division to avoid integer overflow. */
            ci->stars.count * sid_scale[sid] <
                space_subsize_pair_stars / cj->stars.count &&
            !sort_is_corner(sid)) {

          /* Make this task a sub task. */
          t->type = task_type_sub_pair;

          /* Otherwise, split it. */
        } else {

          /* Take a step back (we're going to recycle the current task)... */
          redo = 1;

          /* For each different sorting type... */
          switch (sid) {

            case 0: /* (  1 ,  1 ,  1 ) */
              t->ci = ci->progeny[7];
              t->cj = cj->progeny[0];
              t->flags = 0;
              break;

            case 1: /* (  1 ,  1 ,  0 ) */
              t->ci = ci->progeny[6];
              t->cj = cj->progeny[0];
              t->flags = 1;
              scheduler_splittask_stars(
                  scheduler_addtask(s, task_type_pair, t->subtype, 1, 0,
                                    ci->progeny[7], cj->progeny[1]),
                  s);
              scheduler_splittask_stars(
                  scheduler_addtask(s, task_type_pair, t->subtype, 0, 0,
                                    ci->progeny[6], cj->progeny[1]),
                  s);
              scheduler_splittask_stars(
                  scheduler_addtask(s, task_type_pair, t->subtype, 2, 0,
                                    ci->progeny[7], cj->progeny[0]),
                  s);
              break;

            case 2: /* (  1 ,  1 , -1 ) */
              t->ci = ci->progeny[6];
              t->cj = cj->progeny[1];
              t->flags = 2;
              break;

            case 3: /* (  1 ,  0 ,  1 ) */
              t->ci = ci->progeny[5];
              t->cj = cj->progeny[0];
              t->flags = 3;
              scheduler_splittask_stars(
                  scheduler_addtask(s, task_type_pair, t->subtype, 3, 0,
                                    ci->progeny[7], cj->progeny[2]),
                  s);
              scheduler_splittask_stars(
                  scheduler_addtask(s, task_type_pair, t->subtype, 0, 0,
                                    ci->progeny[5], cj->progeny[2]),
                  s);
              scheduler_splittask_stars(
                  scheduler_addtask(s, task_type_pair, t->subtype, 6, 0,
                                    ci->progeny[7], cj->progeny[0]),
                  s);
              break;

            case 4: /* (  1 ,  0 ,  0 ) */
              t->ci = ci->progeny[4];
              t->cj = cj->progeny[0];
              t->flags = 4;
              scheduler_splittask_stars(
                  scheduler_addtask(s, task_type_pair, t->subtype, 5, 0,
                                    ci->progeny[5], cj->progeny[0]),
                  s);
              scheduler_splittask_stars(
                  scheduler_addtask(s, task_type_pair, t->subtype, 7, 0,
                                    ci->progeny[6], cj->progeny[0]),
                  s);
              scheduler_splittask_stars(
                  scheduler_addtask(s, task_type_pair, t->subtype, 8, 0,
                                    ci->progeny[7], cj->progeny[0]),
                  s);
              scheduler_splittask_stars(
                  scheduler_addtask(s, task_type_pair, t->subtype, 3, 0,
                                    ci->progeny[4], cj->progeny[1]),
                  s);
              scheduler_splittask_stars(
                  scheduler_addtask(s, task_type_pair, t->subtype, 4, 0,
                                    ci->progeny[5], cj->progeny[1]),
                  s);
              scheduler_splittask_stars(
                  scheduler_addtask(s, task_type_pair, t->subtype, 6, 0,
                                    ci->progeny[6], cj->progeny[1]),
                  s);
              scheduler_splittask_stars(
                  scheduler_addtask(s, task_type_pair, t->subtype, 7, 0,
                                    ci->progeny[7], cj->progeny[1]),
                  s);
              scheduler_splittask_stars(
                  scheduler_addtask(s, task_type_pair, t->subtype, 1, 0,
                                    ci->progeny[4], cj->progeny[2]),
                  s);
              scheduler_splittask_stars(
                  scheduler_addtask(s, task_type_pair, t->subtype, 2, 0,
                                    ci->progeny[5], cj->progeny[2]),
                  s);
              scheduler_splittask_stars(
                  scheduler_addtask(s, task_type_pair, t->subtype, 4, 0,
                                    ci->progeny[6], cj->progeny[2]),
                  s);
              scheduler_splittask_stars(
                  scheduler_addtask(s, task_type_pair, t->subtype, 5, 0,
                                    ci->progeny[7], cj->progeny[2]),
                  s);
              scheduler_splittask_stars(
                  scheduler_addtask(s, task_type_pair, t->subtype, 0, 0,
                                    ci->progeny[4], cj->progeny[3]),
                  s);
              scheduler_splittask_stars(
                  scheduler_addtask(s, task_type_pair, t->subtype, 1, 0,
                                    ci->progeny[5], cj->progeny[3]),
                  s);
              scheduler_splittask_stars(
                  scheduler_addtask(s, task_type_pair, t->subtype, 3, 0,
                                    ci->progeny[6], cj->progeny[3]),
                  s);
              scheduler_splittask_stars(
                  scheduler_addtask(s, task_type_pair, t->subtype, 4, 0,
                                    ci->progeny[7], cj->progeny[3]),
                  s);
              break;

            case 5: /* (  1 ,  0 , -1 ) */
              t->ci = ci->progeny[4];
              t->cj = cj->progeny[1];
              t->flags = 5;
              scheduler_splittask_stars(
                  scheduler_addtask(s, task_type_pair, t->subtype, 5, 0,
                                    ci->progeny[6], cj->progeny[3]),
                  s);
              scheduler_splittask_stars(
                  scheduler_addtask(s, task_type_pair, t->subtype, 2, 0,
                                    ci->progeny[4], cj->progeny[3]),
                  s);
              scheduler_splittask_stars(
                  scheduler_addtask(s, task_type_pair, t->subtype, 8, 0,
                                    ci->progeny[6], cj->progeny[1]),
                  s);
              break;

            case 6: /* (  1 , -1 ,  1 ) */
              t->ci = ci->progeny[5];
              t->cj = cj->progeny[2];
              t->flags = 6;
              break;

            case 7: /* (  1 , -1 ,  0 ) */
              t->ci = ci->progeny[4];
              t->cj = cj->progeny[3];
              t->flags = 6;
              scheduler_splittask_stars(
                  scheduler_addtask(s, task_type_pair, t->subtype, 8, 0,
                                    ci->progeny[5], cj->progeny[2]),
                  s);
              scheduler_splittask_stars(
                  scheduler_addtask(s, task_type_pair, t->subtype, 7, 0,
                                    ci->progeny[4], cj->progeny[2]),
                  s);
              scheduler_splittask_stars(
                  scheduler_addtask(s, task_type_pair, t->subtype, 7, 0,
                                    ci->progeny[5], cj->progeny[3]),
                  s);
              break;

            case 8: /* (  1 , -1 , -1 ) */
              t->ci = ci->progeny[4];
              t->cj = cj->progeny[3];
              t->flags = 8;
              break;

            case 9: /* (  0 ,  1 ,  1 ) */
              t->ci = ci->progeny[3];
              t->cj = cj->progeny[0];
              t->flags = 9;
              scheduler_splittask_stars(
                  scheduler_addtask(s, task_type_pair, t->subtype, 9, 0,
                                    ci->progeny[7], cj->progeny[4]),
                  s);
              scheduler_splittask_stars(
                  scheduler_addtask(s, task_type_pair, t->subtype, 0, 0,
                                    ci->progeny[3], cj->progeny[4]),
                  s);
              scheduler_splittask_stars(
                  scheduler_addtask(s, task_type_pair, t->subtype, 8, 0,
                                    ci->progeny[7], cj->progeny[0]),
                  s);
              break;

            case 10: /* (  0 ,  1 ,  0 ) */
              t->ci = ci->progeny[2];
              t->cj = cj->progeny[0];
              t->flags = 10;
              scheduler_splittask_stars(
                  scheduler_addtask(s, task_type_pair, t->subtype, 11, 0,
                                    ci->progeny[3], cj->progeny[0]),
                  s);
              scheduler_splittask_stars(
                  scheduler_addtask(s, task_type_pair, t->subtype, 7, 0,
                                    ci->progeny[6], cj->progeny[0]),
                  s);
              scheduler_splittask_stars(
                  scheduler_addtask(s, task_type_pair, t->subtype, 6, 0,
                                    ci->progeny[7], cj->progeny[0]),
                  s);
              scheduler_splittask_stars(
                  scheduler_addtask(s, task_type_pair, t->subtype, 9, 0,
                                    ci->progeny[2], cj->progeny[1]),
                  s);
              scheduler_splittask_stars(
                  scheduler_addtask(s, task_type_pair, t->subtype, 10, 0,
                                    ci->progeny[3], cj->progeny[1]),
                  s);
              scheduler_splittask_stars(
                  scheduler_addtask(s, task_type_pair, t->subtype, 8, 0,
                                    ci->progeny[6], cj->progeny[1]),
                  s);
              scheduler_splittask_stars(
                  scheduler_addtask(s, task_type_pair, t->subtype, 7, 0,
                                    ci->progeny[7], cj->progeny[1]),
                  s);
              scheduler_splittask_stars(
                  scheduler_addtask(s, task_type_pair, t->subtype, 1, 0,
                                    ci->progeny[2], cj->progeny[4]),
                  s);
              scheduler_splittask_stars(
                  scheduler_addtask(s, task_type_pair, t->subtype, 2, 0,
                                    ci->progeny[3], cj->progeny[4]),
                  s);
              scheduler_splittask_stars(
                  scheduler_addtask(s, task_type_pair, t->subtype, 10, 0,
                                    ci->progeny[6], cj->progeny[4]),
                  s);
              scheduler_splittask_stars(
                  scheduler_addtask(s, task_type_pair, t->subtype, 11, 0,
                                    ci->progeny[7], cj->progeny[4]),
                  s);
              scheduler_splittask_stars(
                  scheduler_addtask(s, task_type_pair, t->subtype, 0, 0,
                                    ci->progeny[2], cj->progeny[5]),
                  s);
              scheduler_splittask_stars(
                  scheduler_addtask(s, task_type_pair, t->subtype, 1, 0,
                                    ci->progeny[3], cj->progeny[5]),
                  s);
              scheduler_splittask_stars(
                  scheduler_addtask(s, task_type_pair, t->subtype, 9, 0,
                                    ci->progeny[6], cj->progeny[5]),
                  s);
              scheduler_splittask_stars(
                  scheduler_addtask(s, task_type_pair, t->subtype, 10, 0,
                                    ci->progeny[7], cj->progeny[5]),
                  s);
              break;

            case 11: /* (  0 ,  1 , -1 ) */
              t->ci = ci->progeny[2];
              t->cj = cj->progeny[1];
              t->flags = 11;
              scheduler_splittask_stars(
                  scheduler_addtask(s, task_type_pair, t->subtype, 11, 0,
                                    ci->progeny[6], cj->progeny[5]),
                  s);
              scheduler_splittask_stars(
                  scheduler_addtask(s, task_type_pair, t->subtype, 2, 0,
                                    ci->progeny[2], cj->progeny[5]),
                  s);
              scheduler_splittask_stars(
                  scheduler_addtask(s, task_type_pair, t->subtype, 6, 0,
                                    ci->progeny[6], cj->progeny[1]),
                  s);
              break;

            case 12: /* (  0 ,  0 ,  1 ) */
              t->ci = ci->progeny[1];
              t->cj = cj->progeny[0];
              t->flags = 12;
              scheduler_splittask_stars(
                  scheduler_addtask(s, task_type_pair, t->subtype, 11, 0,
                                    ci->progeny[3], cj->progeny[0]),
                  s);
              scheduler_splittask_stars(
                  scheduler_addtask(s, task_type_pair, t->subtype, 5, 0,
                                    ci->progeny[5], cj->progeny[0]),
                  s);
              scheduler_splittask_stars(
                  scheduler_addtask(s, task_type_pair, t->subtype, 2, 0,
                                    ci->progeny[7], cj->progeny[0]),
                  s);
              scheduler_splittask_stars(
                  scheduler_addtask(s, task_type_pair, t->subtype, 9, 0,
                                    ci->progeny[1], cj->progeny[2]),
                  s);
              scheduler_splittask_stars(
                  scheduler_addtask(s, task_type_pair, t->subtype, 12, 0,
                                    ci->progeny[3], cj->progeny[2]),
                  s);
              scheduler_splittask_stars(
                  scheduler_addtask(s, task_type_pair, t->subtype, 8, 0,
                                    ci->progeny[5], cj->progeny[2]),
                  s);
              scheduler_splittask_stars(
                  scheduler_addtask(s, task_type_pair, t->subtype, 5, 0,
                                    ci->progeny[7], cj->progeny[2]),
                  s);
              scheduler_splittask_stars(
                  scheduler_addtask(s, task_type_pair, t->subtype, 3, 0,
                                    ci->progeny[1], cj->progeny[4]),
                  s);
              scheduler_splittask_stars(
                  scheduler_addtask(s, task_type_pair, t->subtype, 6, 0,
                                    ci->progeny[3], cj->progeny[4]),
                  s);
              scheduler_splittask_stars(
                  scheduler_addtask(s, task_type_pair, t->subtype, 12, 0,
                                    ci->progeny[5], cj->progeny[4]),
                  s);
              scheduler_splittask_stars(
                  scheduler_addtask(s, task_type_pair, t->subtype, 11, 0,
                                    ci->progeny[7], cj->progeny[4]),
                  s);
              scheduler_splittask_stars(
                  scheduler_addtask(s, task_type_pair, t->subtype, 0, 0,
                                    ci->progeny[1], cj->progeny[6]),
                  s);
              scheduler_splittask_stars(
                  scheduler_addtask(s, task_type_pair, t->subtype, 3, 0,
                                    ci->progeny[3], cj->progeny[6]),
                  s);
              scheduler_splittask_stars(
                  scheduler_addtask(s, task_type_pair, t->subtype, 9, 0,
                                    ci->progeny[5], cj->progeny[6]),
                  s);
              scheduler_splittask_stars(
                  scheduler_addtask(s, task_type_pair, t->subtype, 12, 0,
                                    ci->progeny[7], cj->progeny[6]),
                  s);
              break;
          } /* switch(sid) */
        }

        /* Otherwise, break it up if it is too large? */
      } else if (scheduler_doforcesplit && ci->split && cj->split &&
                 (ci->stars.count > space_maxsize / cj->stars.count)) {

        /* Replace the current task. */
        t->type = task_type_none;

        for (int j = 0; j < 8; j++)
          if (ci->progeny[j] != NULL && ci->progeny[j]->stars.count)
            for (int k = 0; k < 8; k++)
              if (cj->progeny[k] != NULL && cj->progeny[k]->stars.count) {
                struct task *tl =
                    scheduler_addtask(s, task_type_pair, t->subtype, 0, 0,
                                      ci->progeny[j], cj->progeny[k]);
                scheduler_splittask_stars(tl, s);
                tl->flags = space_getsid(s->space, &t->ci, &t->cj, shift);
              }
      }
    } /* pair interaction? */
  }   /* iterate over the current task. */
}

/**
 * @brief Split a gravity task if too large.
 *
 * @param t The #task
 * @param s The #scheduler we are working in.
 */
static void scheduler_splittask_gravity(struct task *t, struct scheduler *s) {

  const struct space *sp = s->space;
  struct engine *e = sp->e;

  /* Iterate on this task until we're done with it. */
  int redo = 1;
  while (redo) {

    /* Reset the redo flag. */
    redo = 0;

    /* Non-splittable task? */
    if ((t->ci == NULL) || (t->type == task_type_pair && t->cj == NULL)) {
      t->type = task_type_none;
      t->subtype = task_subtype_none;
      t->cj = NULL;
      t->skip = 1;
      break;
    }

    /* Self-interaction? */
    if (t->type == task_type_self) {

      /* Get a handle on the cell involved. */
      const struct cell *ci = t->ci;

      /* Foreign task? */
      if (ci->nodeID != s->nodeID) {
        t->skip = 1;
        break;
      }

      /* Should we split this task? */
      if (cell_can_split_self_gravity_task(ci)) {

        if (scheduler_dosub && ci->grav.count < space_subsize_self_grav) {

          /* Otherwise, split it. */
        } else {

          /* Take a step back (we're going to recycle the current task)... */
          redo = 1;

          /* Add the self tasks. */
          int first_child = 0;
          while (ci->progeny[first_child] == NULL) first_child++;
          t->ci = ci->progeny[first_child];

          for (int k = first_child + 1; k < 8; k++)
            if (ci->progeny[k] != NULL)
              scheduler_splittask_gravity(
                  scheduler_addtask(s, task_type_self, t->subtype, 0, 0,
                                    ci->progeny[k], NULL),
                  s);

          /* Make a task for each pair of progeny */
          if (t->subtype != task_subtype_external_grav) {
            for (int j = 0; j < 8; j++)
              if (ci->progeny[j] != NULL)
                for (int k = j + 1; k < 8; k++)
                  if (ci->progeny[k] != NULL)
                    scheduler_splittask_gravity(
                        scheduler_addtask(s, task_type_pair, t->subtype,
                                          sub_sid_flag[j][k], 0, ci->progeny[j],
                                          ci->progeny[k]),
                        s);

          } /* Self-gravity only */
        }   /* Make tasks explicitly */
      }     /* Cell is split */
    }       /* Self interaction */

    /* Pair interaction? */
    else if (t->type == task_type_pair) {

      /* Get a handle on the cells involved. */
      struct cell *ci = t->ci;
      struct cell *cj = t->cj;

      /* Foreign task? */
      if (ci->nodeID != s->nodeID && cj->nodeID != s->nodeID) {
        t->skip = 1;
        break;
      }

      /* Should this task be split-up? */
      if (cell_can_split_pair_gravity_task(ci) &&
          cell_can_split_pair_gravity_task(cj)) {

        const long long gcount_i = ci->grav.count;
        const long long gcount_j = cj->grav.count;

        /* Replace by a single sub-task? */
        if (scheduler_dosub &&
            gcount_i * gcount_j < ((long long)space_subsize_pair_grav)) {

          /* Otherwise, split it. */
        } else {

          /* Turn the task into a M-M task that will take care of all the
           * progeny pairs */
          t->type = task_type_grav_mm;
          t->subtype = task_subtype_none;
          t->flags = 0;

          /* Make a task for every other pair of progeny */
          for (int i = 0; i < 8; i++) {
            if (ci->progeny[i] != NULL) {
              for (int j = 0; j < 8; j++) {
                if (cj->progeny[j] != NULL) {

                  /* Can we use a M-M interaction here? */
                  if (cell_can_use_pair_mm_rebuild(ci->progeny[i],
                                                   cj->progeny[j], e, sp)) {

                    /* Flag this pair as being treated by the M-M task.
                     * We use the 64 bits in the task->flags field to store
                     * this information. The corresponding taks will unpack
                     * the information and operate according to the choices
                     * made here. */
                    const int flag = i * 8 + j;
                    t->flags |= (1ULL << flag);

                  } else {

                    /* Ok, we actually have to create a task */
                    scheduler_splittask_gravity(
                        scheduler_addtask(s, task_type_pair, task_subtype_grav,
                                          0, 0, ci->progeny[i], cj->progeny[j]),
                        s);
                  }
                }
              }
            }
          }

          /* Can none of the progenies use M-M calculations? */
          if (t->flags == 0) {
            t->type = task_type_none;
            t->subtype = task_subtype_none;
            t->ci = NULL;
            t->cj = NULL;
            t->skip = 1;
          }

        } /* Split the pair */
      }
    } /* pair interaction? */
  }   /* iterate over the current task. */
}

/**
 * @brief Mapper function to split tasks that may be too large.
 *
 * @param map_data the tasks to process
 * @param num_elements the number of tasks.
 * @param extra_data The #scheduler we are working in.
 */
void scheduler_splittasks_mapper(void *map_data, int num_elements,
                                 void *extra_data) {

  /* Extract the parameters. */
  struct scheduler *s = (struct scheduler *)extra_data;
  struct task *tasks = (struct task *)map_data;

  for (int ind = 0; ind < num_elements; ind++) {
    struct task *t = &tasks[ind];

    /* Invoke the correct splitting strategy */
    if (t->subtype == task_subtype_density) {
      scheduler_splittask_hydro(t, s);
    } else if (t->subtype == task_subtype_external_grav) {
      scheduler_splittask_gravity(t, s);
    } else if (t->subtype == task_subtype_grav) {
      scheduler_splittask_gravity(t, s);
    } else if (t->type == task_type_grav_mesh) {
      /* For future use */
    } else if (t->subtype == task_subtype_stars_density) {
      scheduler_splittask_stars(t, s);
    } else {
#ifdef SWIFT_DEBUG_CHECKS
      error("Unexpected task sub-type");
#endif
    }
  }
}

/**
 * @brief Splits all the tasks in the scheduler that are too large.
 *
 * @param s The #scheduler.
 */
void scheduler_splittasks(struct scheduler *s) {

  /* Call the mapper on each current task. */
  threadpool_map(s->threadpool, scheduler_splittasks_mapper, s->tasks,
                 s->nr_tasks, sizeof(struct task), 0, s);
}

/**
 * @brief Add a #task to the #scheduler.
 *
 * @param s The #scheduler we are working in.
 * @param type The type of the task.
 * @param subtype The sub-type of the task.
 * @param flags The flags of the task.
 * @param implicit If true, only use this task to unlock dependencies, i.e.
 *        this task is never enqueued.
 * @param ci The first cell to interact.
 * @param cj The second cell to interact.
 */
struct task *scheduler_addtask(struct scheduler *s, enum task_types type,
                               enum task_subtypes subtype, int flags,
                               int implicit, struct cell *ci, struct cell *cj) {

  /* Get the next free task. */
  const int ind = atomic_inc(&s->tasks_next);

  /* Overflow? */
  if (ind >= s->size)
    error(
        "Task list overflow (%d). Need to increase "
        "Scheduler:tasks_per_cell.",
        ind);

  /* Get a pointer to the new task. */
  struct task *t = &s->tasks[ind];

  /* Copy the data. */
  t->type = type;
  t->subtype = subtype;
  t->flags = flags;
  t->wait = 0;
  t->ci = ci;
  t->cj = cj;
  t->skip = 1; /* Mark tasks as skip by default. */
  t->implicit = implicit;
  t->weight = 0;
  t->rank = 0;
  t->nr_unlock_tasks = 0;
#ifdef SWIFT_DEBUG_TASKS
  t->rid = -1;
  t->tic = 0;
  t->toc = 0;
#endif

  /* Add an index for it. */
  // lock_lock( &s->lock );
  s->tasks_ind[atomic_inc(&s->nr_tasks)] = ind;
  // lock_unlock_blind( &s->lock );

  /* Return a pointer to the new task. */
  return t;
}

/**
 * @brief Set the unlock pointers in each task.
 *
 * @param s The #scheduler.
 */
void scheduler_set_unlocks(struct scheduler *s) {

  /* Store the counts for each task. */
  short int *counts;
  if ((counts = (short int *)malloc(sizeof(short int) * s->nr_tasks)) == NULL)
    error("Failed to allocate temporary counts array.");
  bzero(counts, sizeof(short int) * s->nr_tasks);
  for (int k = 0; k < s->nr_unlocks; k++) {
    counts[s->unlock_ind[k]] += 1;

#ifdef SWIFT_DEBUG_CHECKS
    /* Check that we are not overflowing */
    if (counts[s->unlock_ind[k]] < 0)
      error("Task (type=%s/%s) unlocking more than %lld other tasks!",
            taskID_names[s->tasks[s->unlock_ind[k]].type],
            subtaskID_names[s->tasks[s->unlock_ind[k]].subtype],
            (1LL << (8 * sizeof(short int) - 1)) - 1);
#endif
  }

  /* Compute the offset for each unlock block. */
  int *offsets;
  if ((offsets = (int *)malloc(sizeof(int) * (s->nr_tasks + 1))) == NULL)
    error("Failed to allocate temporary offsets array.");
  offsets[0] = 0;
  for (int k = 0; k < s->nr_tasks; k++) {
    offsets[k + 1] = offsets[k] + counts[k];

#ifdef SWIFT_DEBUG_CHECKS
    /* Check that we are not overflowing */
    if (offsets[k + 1] < 0) error("Task unlock offset array overflowing");
#endif
  }

  /* Create and fill a temporary array with the sorted unlocks. */
  struct task **unlocks;
  if ((unlocks = (struct task **)malloc(sizeof(struct task *) *
                                        s->size_unlocks)) == NULL)
    error("Failed to allocate temporary unlocks array.");
  for (int k = 0; k < s->nr_unlocks; k++) {
    const int ind = s->unlock_ind[k];
    unlocks[offsets[ind]] = s->unlocks[k];
    offsets[ind] += 1;
  }

  /* Swap the unlocks. */
  free(s->unlocks);
  s->unlocks = unlocks;

  /* Re-set the offsets. */
  offsets[0] = 0;
  for (int k = 1; k < s->nr_tasks; k++)
    offsets[k] = offsets[k - 1] + counts[k - 1];

  /* Set the unlocks in the tasks. */
  for (int k = 0; k < s->nr_tasks; k++) {
    struct task *t = &s->tasks[k];
    t->nr_unlock_tasks = counts[k];
    t->unlock_tasks = &s->unlocks[offsets[k]];
  }

#ifdef SWIFT_DEBUG_CHECKS
  /* Verify that there are no duplicate unlocks. */
  for (int k = 0; k < s->nr_tasks; k++) {
    struct task *t = &s->tasks[k];
    for (int i = 0; i < t->nr_unlock_tasks; i++) {
      for (int j = i + 1; j < t->nr_unlock_tasks; j++) {
        if (t->unlock_tasks[i] == t->unlock_tasks[j])
          error("duplicate unlock! t->type=%s/%s unlocking type=%s/%s",
                taskID_names[t->type], subtaskID_names[t->subtype],
                taskID_names[t->unlock_tasks[i]->type],
                subtaskID_names[t->unlock_tasks[i]->subtype]);
      }
    }
  }
#endif

  /* Clean up. */
  free(counts);
  free(offsets);
}

/**
 * @brief Sort the tasks in topological order over all queues.
 *
 * @param s The #scheduler.
 */
void scheduler_ranktasks(struct scheduler *s) {

  struct task *tasks = s->tasks;
  int *tid = s->tasks_ind;
  const int nr_tasks = s->nr_tasks;

  /* Run through the tasks and get all the waits right. */
  for (int i = 0; i < nr_tasks; i++) {
    struct task *t = &tasks[i];

    // Increment the waits of the dependances
    for (int k = 0; k < t->nr_unlock_tasks; k++) {
      t->unlock_tasks[k]->wait++;
    }
  }

  /* Load the tids of tasks with no waits. */
  int left = 0;
  for (int k = 0; k < nr_tasks; k++)
    if (tasks[k].wait == 0) {
      tid[left] = k;
      left += 1;
    }

  /* Main loop. */
  for (int j = 0, rank = 0; j < nr_tasks; rank++) {

    /* Did we get anything? */
    if (j == left) error("Unsatisfiable task dependencies detected.");

    /* Unlock the next layer of tasks. */
    const int left_old = left;
    for (; j < left_old; j++) {
      struct task *t = &tasks[tid[j]];
      t->rank = rank;
      /* message( "task %i of type %s has rank %i." , i ,
          (t->type == task_type_self) ? "self" : (t->type == task_type_pair) ?
         "pair" : "sort" , rank ); */
      for (int k = 0; k < t->nr_unlock_tasks; k++) {
        struct task *u = t->unlock_tasks[k];
        if (--u->wait == 0) {
          tid[left] = u - tasks;
          left += 1;
        }
      }
    }

    /* Move back to the old left (like Sanders!). */
    j = left_old;
  }

#ifdef SWIFT_DEBUG_CHECKS
  /* Verify that the tasks were ranked correctly. */
  for (int k = 1; k < s->nr_tasks; k++)
    if (tasks[tid[k - 1]].rank > tasks[tid[k]].rank)
      error("Task ranking failed.");
#endif
}

/**
 * @brief (Re)allocate the task arrays.
 *
 * @param s The #scheduler.
 * @param size The maximum number of tasks in the #scheduler.
 */
void scheduler_reset(struct scheduler *s, int size) {

  /* Do we need to re-allocate? */
  if (size > s->size) {

    /* Free existing task lists if necessary. */
    scheduler_free_tasks(s);

    /* Allocate the new lists. */
    if (posix_memalign((void **)&s->tasks, task_align,
                       size * sizeof(struct task)) != 0)
      error("Failed to allocate task array.");

    if ((s->tasks_ind = (int *)malloc(sizeof(int) * size)) == NULL)
      error("Failed to allocate task lists.");

    if ((s->tid_active = (int *)malloc(sizeof(int) * size)) == NULL)
      error("Failed to allocate aactive task lists.");
  }

  /* Reset the counters. */
  s->size = size;
  s->nr_tasks = 0;
  s->tasks_next = 0;
  s->waiting = 0;
  s->nr_unlocks = 0;
  s->completed_unlock_writes = 0;
  s->active_count = 0;

  /* Set the task pointers in the queues. */
  for (int k = 0; k < s->nr_queues; k++) s->queues[k].tasks = s->tasks;
}

/**
 * @brief Compute the task weights
 *
 * @param s The #scheduler.
 * @param verbose Are we talkative?
 */
void scheduler_reweight(struct scheduler *s, int verbose) {

  const int nr_tasks = s->nr_tasks;
  int *tid = s->tasks_ind;
  struct task *tasks = s->tasks;
  const int nodeID = s->nodeID;
  const float wscale = 0.001f;
  const ticks tic = getticks();

  /* Run through the tasks backwards and set their weights. */
  for (int k = nr_tasks - 1; k >= 0; k--) {
    struct task *t = &tasks[tid[k]];
    t->weight = 0.f;
#if defined(WITH_MPI) && (defined(HAVE_PARMETIS) || defined(HAVE_METIS))
    t->cost = 0.f;
#endif
    for (int j = 0; j < t->nr_unlock_tasks; j++)
      if (t->unlock_tasks[j]->weight > t->weight)
        t->weight = t->unlock_tasks[j]->weight;
    float cost = 0.f;
#if defined(WITH_MPI) && (defined(HAVE_PARMETIS) || defined(HAVE_METIS))
    int partcost = 1;
#endif

    const float count_i = (t->ci != NULL) ? t->ci->hydro.count : 0.f;
    const float count_j = (t->cj != NULL) ? t->cj->hydro.count : 0.f;
    const float gcount_i = (t->ci != NULL) ? t->ci->grav.count : 0.f;
    const float gcount_j = (t->cj != NULL) ? t->cj->grav.count : 0.f;
    const float scount_i = (t->ci != NULL) ? t->ci->stars.count : 0.f;
    const float scount_j = (t->cj != NULL) ? t->cj->stars.count : 0.f;

    switch (t->type) {
      case task_type_sort:
        cost = wscale * intrinsics_popcount(t->flags) * count_i *
               (sizeof(int) * 8 - intrinsics_clz(t->ci->hydro.count));
        break;

      case task_type_stars_sort:
        cost = wscale * intrinsics_popcount(t->flags) * scount_i *
               (sizeof(int) * 8 - intrinsics_clz(t->ci->stars.count));
        break;

      case task_type_self:
        if (t->subtype == task_subtype_grav)
          cost = 1.f * (wscale * gcount_i) * gcount_i;
        else if (t->subtype == task_subtype_external_grav)
          cost = 1.f * wscale * gcount_i;
        else if (t->subtype == task_subtype_stars_density)
          cost = 1.f * wscale * scount_i * count_i;
        else
          cost = 1.f * (wscale * count_i) * count_i;
        break;

      case task_type_pair:
        if (t->subtype == task_subtype_grav) {
          if (t->ci->nodeID != nodeID || t->cj->nodeID != nodeID)
            cost = 3.f * (wscale * gcount_i) * gcount_j;
          else
            cost = 2.f * (wscale * gcount_i) * gcount_j;
        } else if (t->subtype == task_subtype_stars_density) {
          if (t->ci->nodeID != nodeID)
            cost = 3.f * wscale * count_i * scount_j * sid_scale[t->flags];
          else if (t->cj->nodeID != nodeID)
            cost = 3.f * wscale * scount_i * count_j * sid_scale[t->flags];
          else
            cost = 2.f * wscale * (scount_i * count_j + scount_j * count_i) *
                   sid_scale[t->flags];
        } else {
          if (t->ci->nodeID != nodeID || t->cj->nodeID != nodeID)
            cost = 3.f * (wscale * count_i) * count_j * sid_scale[t->flags];
          else
            cost = 2.f * (wscale * count_i) * count_j * sid_scale[t->flags];
        }
        break;

      case task_type_sub_pair:
#ifdef SWIFT_DEBUG_CHECKS
        if (t->flags < 0) error("Negative flag value!");
#endif
        if (t->subtype == task_subtype_stars_density) {
          if (t->ci->nodeID != nodeID) {
            cost = 3.f * (wscale * count_i) * scount_j * sid_scale[t->flags];
          } else if (t->cj->nodeID != nodeID) {
            cost = 3.f * (wscale * scount_i) * count_j * sid_scale[t->flags];
          } else {
            cost = 2.f * wscale * (scount_i * count_j + scount_j * count_i) *
                   sid_scale[t->flags];
          }

        } else {
          if (t->ci->nodeID != nodeID || t->cj->nodeID != nodeID) {
            cost = 3.f * (wscale * count_i) * count_j * sid_scale[t->flags];
          } else {
            cost = 2.f * (wscale * count_i) * count_j * sid_scale[t->flags];
          }
        }
        break;

      case task_type_sub_self:
        if (t->subtype == task_subtype_stars_density) {
          cost = 1.f * (wscale * scount_i) * count_i;
        } else {
          cost = 1.f * (wscale * count_i) * count_i;
        }
        break;
      case task_type_ghost:
        if (t->ci == t->ci->hydro.super) cost = wscale * count_i;
        break;
      case task_type_extra_ghost:
        if (t->ci == t->ci->hydro.super) cost = wscale * count_i;
        break;
      case task_type_stars_ghost:
        if (t->ci == t->ci->hydro.super) cost = wscale * scount_i;
        break;
      case task_type_drift_part:
        cost = wscale * count_i;
        break;
      case task_type_drift_gpart:
        cost = wscale * gcount_i;
        break;
      case task_type_init_grav:
        cost = wscale * gcount_i;
        break;
      case task_type_grav_down:
        cost = wscale * gcount_i;
        break;
      case task_type_grav_long_range:
        cost = wscale * gcount_i;
        break;
      case task_type_grav_mm:
        cost = wscale * (gcount_i + gcount_j);
        break;
      case task_type_end_force:
        cost = wscale * count_i + wscale * gcount_i;
        break;
      case task_type_kick1:
        cost = wscale * count_i + wscale * gcount_i;
        break;
      case task_type_kick2:
        cost = wscale * count_i + wscale * gcount_i;
        break;
      case task_type_timestep:
        cost = wscale * count_i + wscale * gcount_i;
        break;
      case task_type_timestep_limiter:
        cost = wscale * count_i;
        break;
      case task_type_send:
#if defined(WITH_MPI) && (defined(HAVE_PARMETIS) || defined(HAVE_METIS))
        partcost = 0;
#endif
        if (count_i < 1e5)
          cost = 10.f * (wscale * count_i) * count_i;
        else
          cost = 2e9;
        break;
      case task_type_recv:
#if defined(WITH_MPI) && (defined(HAVE_PARMETIS) || defined(HAVE_METIS))
        partcost = 0;
#endif
        if (count_i < 1e5)
          cost = 5.f * (wscale * count_i) * count_i;
        else
          cost = 1e9;
        break;
      default:
        cost = 0;
        break;
    }

#if defined(WITH_MPI) && (defined(HAVE_PARMETIS) || defined(HAVE_METIS))
    if (partcost) t->cost = cost;
#endif
    t->weight += cost;
  }

  if (verbose)
    message("took %.3f %s.", clocks_from_ticks(getticks() - tic),
            clocks_getunit());

  /* int min = tasks[0].weight, max = tasks[0].weight;
  for ( int k = 1 ; k < nr_tasks ; k++ )
      if ( tasks[k].weight < min )
          min = tasks[k].weight;
      else if ( tasks[k].weight > max )
          max = tasks[k].weight;
  message( "task weights are in [ %i , %i ]." , min , max ); */
}

/**
 * @brief #threadpool_map function which runs through the task
 *        graph and re-computes the task wait counters.
 */
void scheduler_rewait_mapper(void *map_data, int num_elements,
                             void *extra_data) {

  struct scheduler *s = (struct scheduler *)extra_data;
  const int *tid = (int *)map_data;

  for (int ind = 0; ind < num_elements; ind++) {
    struct task *t = &s->tasks[tid[ind]];

    /* Ignore skipped tasks. */
    if (t->skip) continue;

    /* Increment the task's own wait counter for the enqueueing. */
    atomic_inc(&t->wait);

#ifdef SWIFT_DEBUG_CHECKS
    /* Check that we don't have more waits that what can be stored. */
    if (t->wait < 0)
      error("Task (type=%s/%s) unlocked by more than %lld tasks!",
            taskID_names[t->type], subtaskID_names[t->subtype],
            (1LL << (8 * sizeof(t->wait) - 1)) - 1);
#endif

    /* Sets the waits of the dependances */
    for (int k = 0; k < t->nr_unlock_tasks; k++) {
      struct task *u = t->unlock_tasks[k];
      atomic_inc(&u->wait);
    }
  }
}

void scheduler_enqueue_mapper(void *map_data, int num_elements,
                              void *extra_data) {
  struct scheduler *s = (struct scheduler *)extra_data;
  const int *tid = (int *)map_data;
  struct task *tasks = s->tasks;
  for (int ind = 0; ind < num_elements; ind++) {
    struct task *t = &tasks[tid[ind]];
    if (atomic_dec(&t->wait) == 1 && !t->skip) {
      scheduler_enqueue(s, t);
    }
  }
  pthread_cond_broadcast(&s->sleep_cond);
}

/**
 * @brief Start the scheduler, i.e. fill the queues with ready tasks.
 *
 * @param s The #scheduler.
 */
void scheduler_start(struct scheduler *s) {

/* Reset all task debugging timers */
#ifdef SWIFT_DEBUG_TASKS
  for (int i = 0; i < s->nr_tasks; ++i) {
    s->tasks[i].tic = 0;
    s->tasks[i].toc = 0;
    s->tasks[i].rid = -1;
  }
#endif

  /* Re-wait the tasks. */
  if (s->active_count > 1000) {
    threadpool_map(s->threadpool, scheduler_rewait_mapper, s->tid_active,
                   s->active_count, sizeof(int), 0, s);
  } else {
    scheduler_rewait_mapper(s->tid_active, s->active_count, s);
  }

  /* Loop over the tasks and enqueue whoever is ready. */
  if (s->active_count > 1000) {
    threadpool_map(s->threadpool, scheduler_enqueue_mapper, s->tid_active,
                   s->active_count, sizeof(int), 0, s);
  } else {
    scheduler_enqueue_mapper(s->tid_active, s->active_count, s);
  }

  /* Clear the list of active tasks. */
  s->active_count = 0;

  /* To be safe, fire of one last sleep_cond in a safe way. */
  pthread_mutex_lock(&s->sleep_mutex);
  pthread_cond_broadcast(&s->sleep_cond);
  pthread_mutex_unlock(&s->sleep_mutex);
}

/**
 * @brief Put a task on one of the queues.
 *
 * @param s The #scheduler.
 * @param t The #task.
 */
void scheduler_enqueue(struct scheduler *s, struct task *t) {

  /* The target queue for this task. */
  int qid = -1;

  /* Ignore skipped tasks */
  if (t->skip) return;

  /* If this is an implicit task, just pretend it's done. */
  if (t->implicit) {
#ifdef SWIFT_DEBUG_CHECKS
    t->ti_run = s->space->e->ti_current;
#endif
    t->skip = 1;
    for (int j = 0; j < t->nr_unlock_tasks; j++) {
      struct task *t2 = t->unlock_tasks[j];
      if (atomic_dec(&t2->wait) == 1) scheduler_enqueue(s, t2);
    }
  }

  /* Otherwise, look for a suitable queue. */
  else {
#ifdef WITH_MPI
    int err = MPI_SUCCESS;
#endif

    /* Find the previous owner for each task type, and do
       any pre-processing needed. */
    switch (t->type) {
      case task_type_self:
      case task_type_sub_self:
        if (t->subtype == task_subtype_grav ||
            t->subtype == task_subtype_external_grav)
          qid = t->ci->grav.super->owner;
        else
          qid = t->ci->hydro.super->owner;
        break;
      case task_type_sort:
      case task_type_ghost:
      case task_type_drift_part:
        qid = t->ci->hydro.super->owner;
        break;
      case task_type_drift_gpart:
        qid = t->ci->grav.super->owner;
        break;
      case task_type_kick1:
      case task_type_kick2:
      case task_type_stars_ghost:
      case task_type_logger:
      case task_type_stars_sort:
      case task_type_timestep:
        qid = t->ci->super->owner;
        break;
      case task_type_pair:
      case task_type_sub_pair:
        qid = t->ci->super->owner;
        if (qid < 0 ||
            s->queues[qid].count > s->queues[t->cj->super->owner].count)
          qid = t->cj->super->owner;
        break;
      case task_type_recv:
#ifdef WITH_MPI
        if (t->subtype == task_subtype_tend) {
          t->buff = (struct pcell_step *)malloc(sizeof(struct pcell_step) *
                                                t->ci->mpi.pcell_size);
          err = MPI_Irecv(t->buff,
                          t->ci->mpi.pcell_size * sizeof(struct pcell_step),
                          MPI_BYTE, t->ci->nodeID, t->flags,
                          subtaskMPI_comms[t->subtype], &t->req);
        } else if (t->subtype == task_subtype_xv ||
                   t->subtype == task_subtype_rho ||
                   t->subtype == task_subtype_gradient ||
                   t->subtype == task_subtype_limiter) {
          err = MPI_Irecv(t->ci->hydro.parts, t->ci->hydro.count, part_mpi_type,
                          t->ci->nodeID, t->flags, subtaskMPI_comms[t->subtype],
                          &t->req);
          // message( "receiving %i parts with tag=%i from %i to %i." ,
          //     t->ci->hydro.count , t->flags , t->ci->nodeID , s->nodeID );
          // fflush(stdout);
        } else if (t->subtype == task_subtype_gpart) {
          err = MPI_Irecv(t->ci->grav.parts, t->ci->grav.count, gpart_mpi_type,
                          t->ci->nodeID, t->flags, subtaskMPI_comms[t->subtype],
                          &t->req);
        } else if (t->subtype == task_subtype_spart) {
          err = MPI_Irecv(t->ci->stars.parts, t->ci->stars.count,
                          spart_mpi_type, t->ci->nodeID, t->flags,
                          subtaskMPI_comms[t->subtype], &t->req);
        } else if (t->subtype == task_subtype_multipole) {
          t->buff = (struct gravity_tensors *)malloc(
              sizeof(struct gravity_tensors) * t->ci->mpi.pcell_size);
          err = MPI_Irecv(t->buff, t->ci->mpi.pcell_size, multipole_mpi_type,
                          t->ci->nodeID, t->flags, subtaskMPI_comms[t->subtype],
                          &t->req);
        } else {
          error("Unknown communication sub-type");
        }
        if (err != MPI_SUCCESS) {
          mpi_error(err, "Failed to emit irecv for particle data.");
        }
        qid = 1 % s->nr_queues;
#else
        error("SWIFT was not compiled with MPI support.");
#endif
        break;
      case task_type_send:
#ifdef WITH_MPI
        if (t->subtype == task_subtype_tend) {
          t->buff = (struct pcell_step *)malloc(sizeof(struct pcell_step) *
                                                t->ci->mpi.pcell_size);
          cell_pack_end_step(t->ci, (struct pcell_step *)t->buff);
          if ((t->ci->mpi.pcell_size * sizeof(struct pcell_step)) >
              s->mpi_message_limit)
            err = MPI_Isend(t->buff,
                            t->ci->mpi.pcell_size * sizeof(struct pcell_step),
                            MPI_BYTE, t->cj->nodeID, t->flags,
                            subtaskMPI_comms[t->subtype], &t->req);
          else
            err = MPI_Issend(t->buff,
                             t->ci->mpi.pcell_size * sizeof(struct pcell_step),
                             MPI_BYTE, t->cj->nodeID, t->flags,
                             subtaskMPI_comms[t->subtype], &t->req);
        } else if (t->subtype == task_subtype_xv ||
                   t->subtype == task_subtype_rho ||
                   t->subtype == task_subtype_gradient ||
                   t->subtype == task_subtype_limiter) {
          if ((t->ci->hydro.count * sizeof(struct part)) > s->mpi_message_limit)
            err = MPI_Isend(t->ci->hydro.parts, t->ci->hydro.count,
                            part_mpi_type, t->cj->nodeID, t->flags,
                            subtaskMPI_comms[t->subtype], &t->req);
          else
            err = MPI_Issend(t->ci->hydro.parts, t->ci->hydro.count,
                             part_mpi_type, t->cj->nodeID, t->flags,
                             subtaskMPI_comms[t->subtype], &t->req);
          // message( "sending %i parts with tag=%i from %i to %i." ,
          //     t->ci->hydro.count , t->flags , s->nodeID , t->cj->nodeID );
          // fflush(stdout);
        } else if (t->subtype == task_subtype_gpart) {
          if ((t->ci->grav.count * sizeof(struct gpart)) > s->mpi_message_limit)
            err = MPI_Isend(t->ci->grav.parts, t->ci->grav.count,
                            gpart_mpi_type, t->cj->nodeID, t->flags,
                            subtaskMPI_comms[t->subtype], &t->req);
          else
            err = MPI_Issend(t->ci->grav.parts, t->ci->grav.count,
                             gpart_mpi_type, t->cj->nodeID, t->flags,
                             subtaskMPI_comms[t->subtype], &t->req);
        } else if (t->subtype == task_subtype_spart) {
          if ((t->ci->stars.count * sizeof(struct spart)) >
              s->mpi_message_limit)
            err = MPI_Isend(t->ci->stars.parts, t->ci->stars.count,
                            spart_mpi_type, t->cj->nodeID, t->flags,
                            subtaskMPI_comms[t->subtype], &t->req);
          else
            err = MPI_Issend(t->ci->stars.parts, t->ci->stars.count,
                             spart_mpi_type, t->cj->nodeID, t->flags,
                             subtaskMPI_comms[t->subtype], &t->req);
        } else if (t->subtype == task_subtype_multipole) {
          t->buff = (struct gravity_tensors *)malloc(
              sizeof(struct gravity_tensors) * t->ci->mpi.pcell_size);
          cell_pack_multipoles(t->ci, (struct gravity_tensors *)t->buff);
          err = MPI_Isend(t->buff, t->ci->mpi.pcell_size, multipole_mpi_type,
                          t->cj->nodeID, t->flags, subtaskMPI_comms[t->subtype],
                          &t->req);
        } else {
          error("Unknown communication sub-type");
        }
        if (err != MPI_SUCCESS) {
          mpi_error(err, "Failed to emit isend for particle data.");
        }
        qid = 0;
#else
        error("SWIFT was not compiled with MPI support.");
#endif
        break;
      default:
        qid = -1;
    }

    if (qid >= s->nr_queues) error("Bad computed qid.");

    /* If no previous owner, pick a random queue. */
    /* Note that getticks() is random enough */
    if (qid < 0) qid = getticks() % s->nr_queues;

    /* Increase the waiting counter. */
    atomic_inc(&s->waiting);

    /* Insert the task into that queue. */
    queue_insert(&s->queues[qid], t);
  }
}

/**
 * @brief Take care of a tasks dependencies.
 *
 * @param s The #scheduler.
 * @param t The finished #task.
 *
 * @return A pointer to the next task, if a suitable one has
 *         been identified.
 */
struct task *scheduler_done(struct scheduler *s, struct task *t) {

  /* Release whatever locks this task held. */
  if (!t->implicit) task_unlock(t);

  /* Loop through the dependencies and add them to a queue if
     they are ready. */
  for (int k = 0; k < t->nr_unlock_tasks; k++) {
    struct task *t2 = t->unlock_tasks[k];
    if (t2->skip) continue;

    const int res = atomic_dec(&t2->wait);
    if (res < 1) {
      error("Negative wait!");
    } else if (res == 1) {
      scheduler_enqueue(s, t2);
    }
  }

  /* Task definitely done, signal any sleeping runners. */
  if (!t->implicit) {
#ifdef SWIFT_DEBUG_TASKS
    t->toc = getticks();
#endif
    pthread_mutex_lock(&s->sleep_mutex);
    atomic_dec(&s->waiting);
    pthread_cond_broadcast(&s->sleep_cond);
    pthread_mutex_unlock(&s->sleep_mutex);
  }

  /* Mark the task as skip. */
  t->skip = 1;

  /* Return the next best task. Note that we currently do not
     implement anything that does this, as getting it to respect
     priorities is too tricky and currently unnecessary. */
  return NULL;
}

/**
 * @brief Resolve a single dependency by hand.
 *
 * @param s The #scheduler.
 * @param t The dependent #task.
 *
 * @return A pointer to the next task, if a suitable one has
 *         been identified.
 */
struct task *scheduler_unlock(struct scheduler *s, struct task *t) {

  /* Loop through the dependencies and add them to a queue if
     they are ready. */
  for (int k = 0; k < t->nr_unlock_tasks; k++) {
    struct task *t2 = t->unlock_tasks[k];
    const int res = atomic_dec(&t2->wait);
    if (res < 1) {
      error("Negative wait!");
    } else if (res == 1) {
      scheduler_enqueue(s, t2);
    }
  }

  /* Task definitely done. */
  if (!t->implicit) {
#ifdef SWIFT_DEBUG_TASKS
    t->toc = getticks();
#endif
    pthread_mutex_lock(&s->sleep_mutex);
    atomic_dec(&s->waiting);
    pthread_cond_broadcast(&s->sleep_cond);
    pthread_mutex_unlock(&s->sleep_mutex);
  }

  /* Return the next best task. Note that we currently do not
     implement anything that does this, as getting it to respect
     priorities is too tricky and currently unnecessary. */
  return NULL;
}

/**
 * @brief Get a task, preferably from the given queue.
 *
 * @param s The #scheduler.
 * @param qid The ID of the preferred #queue.
 * @param prev the previous task that was run.
 *
 * @return A pointer to a #task or @c NULL if there are no available tasks.
 */
struct task *scheduler_gettask(struct scheduler *s, int qid,
                               const struct task *prev) {

  struct task *res = NULL;
  const int nr_queues = s->nr_queues;
  unsigned int seed = qid;

  /* Check qid. */
  if (qid >= nr_queues || qid < 0) error("Bad queue ID.");

  /* Loop as long as there are tasks... */
  while (s->waiting > 0 && res == NULL) {

    /* Try more than once before sleeping. */
    for (int tries = 0; res == NULL && s->waiting && tries < scheduler_maxtries;
         tries++) {

      /* Try to get a task from the suggested queue. */
      if (s->queues[qid].count > 0 || s->queues[qid].count_incoming > 0) {
        TIMER_TIC
        res = queue_gettask(&s->queues[qid], prev, 0);
        TIMER_TOC(timer_qget);
        if (res != NULL) break;
      }

      /* If unsuccessful, try stealing from the other queues. */
      if (s->flags & scheduler_flag_steal) {
        int count = 0, qids[nr_queues];
        for (int k = 0; k < nr_queues; k++)
          if (s->queues[k].count > 0 || s->queues[k].count_incoming > 0) {
            qids[count++] = k;
          }
        for (int k = 0; k < scheduler_maxsteal && count > 0; k++) {
          const int ind = rand_r(&seed) % count;
          TIMER_TIC
          res = queue_gettask(&s->queues[qids[ind]], prev, 0);
          TIMER_TOC(timer_qsteal);
          if (res != NULL)
            break;
          else
            qids[ind] = qids[--count];
        }
        if (res != NULL) break;
      }
    }

/* If we failed, take a short nap. */
#ifdef WITH_MPI
    if (res == NULL && qid > 1)
#else
    if (res == NULL)
#endif
    {
      pthread_mutex_lock(&s->sleep_mutex);
      res = queue_gettask(&s->queues[qid], prev, 1);
      if (res == NULL && s->waiting > 0) {
        pthread_cond_wait(&s->sleep_cond, &s->sleep_mutex);
      }
      pthread_mutex_unlock(&s->sleep_mutex);
    }
  }

#ifdef SWIFT_DEBUG_TASKS
  /* Start the timer on this task, if we got one. */
  if (res != NULL) {
    res->tic = getticks();
    res->rid = qid;
  }
#endif

  /* No milk today. */
  return res;
}

/**
 * @brief Initialize the #scheduler.
 *
 * @param s The #scheduler.
 * @param space The #space we are working with
 * @param nr_tasks The number of tasks to allocate initially.
 * @param nr_queues The number of queues in this scheduler.
 * @param flags The #scheduler flags.
 * @param nodeID The MPI rank
 * @param tp Parallel processing threadpool.
 */
void scheduler_init(struct scheduler *s, struct space *space, int nr_tasks,
                    int nr_queues, unsigned int flags, int nodeID,
                    struct threadpool *tp) {

  /* Init the lock. */
  lock_init(&s->lock);

  /* Allocate the queues. */
  if (posix_memalign((void **)&s->queues, queue_struct_align,
                     sizeof(struct queue) * nr_queues) != 0)
    error("Failed to allocate queues.");

  /* Initialize each queue. */
  for (int k = 0; k < nr_queues; k++) queue_init(&s->queues[k], NULL);

  /* Init the sleep mutex and cond. */
  if (pthread_cond_init(&s->sleep_cond, NULL) != 0 ||
      pthread_mutex_init(&s->sleep_mutex, NULL) != 0)
    error("Failed to initialize sleep barrier.");

  /* Init the unlocks. */
  if ((s->unlocks = (struct task **)malloc(
           sizeof(struct task *) * scheduler_init_nr_unlocks)) == NULL ||
      (s->unlock_ind =
           (int *)malloc(sizeof(int) * scheduler_init_nr_unlocks)) == NULL)
    error("Failed to allocate unlocks.");
  s->nr_unlocks = 0;
  s->size_unlocks = scheduler_init_nr_unlocks;

  /* Set the scheduler variables. */
  s->nr_queues = nr_queues;
  s->flags = flags;
  s->space = space;
  s->nodeID = nodeID;
  s->threadpool = tp;

  /* Init the tasks array. */
  s->size = 0;
  s->tasks = NULL;
  s->tasks_ind = NULL;
  pthread_key_create(&s->local_seed_pointer, NULL);
  scheduler_reset(s, nr_tasks);
}

/**
 * @brief Prints the list of tasks to a file
 *
 * @param s The #scheduler
 * @param fileName Name of the file to write to
 */
void scheduler_print_tasks(const struct scheduler *s, const char *fileName) {

  const int nr_tasks = s->nr_tasks, *tid = s->tasks_ind;
  struct task *t, *tasks = s->tasks;

  FILE *file = fopen(fileName, "w");

  fprintf(file, "# Rank  Name  Subname  unlocks  waits\n");

  for (int k = nr_tasks - 1; k >= 0; k--) {
    t = &tasks[tid[k]];
    if (t->skip) continue;
    fprintf(file, "%d %s %s %d %d\n", k, taskID_names[t->type],
            subtaskID_names[t->subtype], t->nr_unlock_tasks, t->wait);
  }

  fclose(file);
}

/**
 * @brief Frees up the memory allocated for this #scheduler
 */
void scheduler_clean(struct scheduler *s) {

  scheduler_free_tasks(s);
  free(s->unlocks);
  free(s->unlock_ind);
  for (int i = 0; i < s->nr_queues; ++i) queue_clean(&s->queues[i]);
  free(s->queues);
}

/**
 * @brief Free the task arrays allocated by this #scheduler.
 */
void scheduler_free_tasks(struct scheduler *s) {

  if (s->tasks != NULL) {
    free(s->tasks);
    s->tasks = NULL;
  }
  if (s->tasks_ind != NULL) {
    free(s->tasks_ind);
    s->tasks_ind = NULL;
  }
  if (s->tid_active != NULL) {
    free(s->tid_active);
    s->tid_active = NULL;
  }
  s->size = 0;
}

/**
 * @brief write down each task level
 */
void scheduler_write_task_level(const struct scheduler *s) {
  /* init */
  const int max_depth = 30;
  const struct task *tasks = s->tasks;
  int nr_tasks = s->nr_tasks;

  /* Init counter */
  int size = task_type_count * task_subtype_count * max_depth;
  int *count = (int *)malloc(size * sizeof(int));
  if (count == NULL) error("Failed to allocate memory");

  for (int i = 0; i < size; i++) count[i] = 0;

  /* Count tasks */
  for (int i = 0; i < nr_tasks; i++) {
    const struct task *t = &tasks[i];
    if (t->ci) {

      if ((int)t->ci->depth >= max_depth)
        error("Cell is too deep, you need to increase max_depth");

      int ind = t->type * task_subtype_count * max_depth;
      ind += t->subtype * max_depth;
      ind += (int)t->ci->depth;

      count[ind] += 1;
    }
  }

  /* Open file */
  char filename[200] = "task_level.txt";
  FILE *f = fopen(filename, "w");
  if (f == NULL) error("Error opening task level file.");

  /* Print header */
  fprintf(f, "# task_type, task_subtype, depth, count\n");

  /* Print tasks level */
  for (int i = 0; i < size; i++) {
    if (count[i] == 0) continue;

    int type = i / (task_subtype_count * max_depth);
    int subtype = i - task_subtype_count * max_depth * type;
    subtype /= max_depth;
    int depth = i - task_subtype_count * max_depth * type;
    depth -= subtype * max_depth;
    fprintf(f, "%s %s %i %i\n", taskID_names[type], subtaskID_names[subtype],
            depth, count[i]);
  }

  /* clean up */
  fclose(f);
  free(count);
}<|MERGE_RESOLUTION|>--- conflicted
+++ resolved
@@ -115,7 +115,7 @@
 }
 
 /**
- * @brief compute the number of same dependencies
+ * @brief compute the number of similar dependencies
  *
  * @param s The #scheduler
  * @param ta The #task
@@ -435,45 +435,6 @@
     }
   }
 
-<<<<<<< HEAD
-  int density_cluster[4] = {0};
-  int gradient_cluster[4] = {0};
-  int force_cluster[4] = {0};
-  int limiter_cluster[4] = {0};
-  int gravity_cluster[5] = {0};
-  int stars_density_cluster[4] = {0};
-
-  /* Check whether we need to construct a group of tasks */
-  for (int type = 0; type < task_type_count; ++type) {
-
-    for (int subtype = 0; subtype < task_subtype_count; ++subtype) {
-
-      const int ind = 2 * (type * task_subtype_count + subtype) * max_nber_dep;
-
-      /* Does this task/sub-task exist? */
-      if (table[ind] != -1) {
-
-        for (int k = 0; k < 4; ++k) {
-          if (type == task_type_self + k && subtype == task_subtype_density)
-            density_cluster[k] = 1;
-          if (type == task_type_self + k && subtype == task_subtype_gradient)
-            gradient_cluster[k] = 1;
-          if (type == task_type_self + k && subtype == task_subtype_force)
-            force_cluster[k] = 1;
-          if (type == task_type_self + k && subtype == task_subtype_limiter)
-            limiter_cluster[k] = 1;
-          if (type == task_type_self + k && subtype == task_subtype_grav)
-            gravity_cluster[k] = 1;
-          if (type == task_type_self + k &&
-              subtype == task_subtype_stars_density)
-            stars_density_cluster[k] = 1;
-        }
-        if (type == task_type_grav_mesh) gravity_cluster[2] = 1;
-        if (type == task_type_grav_long_range) gravity_cluster[3] = 1;
-        if (type == task_type_grav_mm) gravity_cluster[4] = 1;
-      }
-    }
-=======
   /* Do the reduction */
   int test =
       MPI_Reduce(task_dep, recv, nber_tasks, data_type, sum, 0, MPI_COMM_WORLD);
@@ -483,7 +444,6 @@
   if (s->nodeID == 0) {
     free(task_dep);
     task_dep = recv;
->>>>>>> 22e2c71e
   }
 #endif
 
@@ -512,88 +472,6 @@
         const int ta_subtype = task_dep[i].subtype_in;
         const int ta_implicit = task_dep[i].implicit_in;
 
-<<<<<<< HEAD
-  /* Make a cluster for the density tasks */
-  fprintf(f, "\t subgraph cluster0{\n");
-  fprintf(f, "\t\t label=\"\";\n");
-  for (int k = 0; k < 4; ++k)
-    if (density_cluster[k])
-      fprintf(f, "\t\t \"%s %s\";\n", taskID_names[task_type_self + k],
-              subtaskID_names[task_subtype_density]);
-  fprintf(f, "\t};\n");
-
-  /* Make a cluster for the force tasks */
-  fprintf(f, "\t subgraph cluster1{\n");
-  fprintf(f, "\t\t label=\"\";\n");
-  for (int k = 0; k < 4; ++k)
-    if (force_cluster[k])
-      fprintf(f, "\t\t \"%s %s\";\n", taskID_names[task_type_self + k],
-              subtaskID_names[task_subtype_force]);
-  fprintf(f, "\t};\n");
-
-  /* Make a cluster for the gradient tasks */
-  fprintf(f, "\t subgraph cluster2{\n");
-  fprintf(f, "\t\t label=\"\";\n");
-  for (int k = 0; k < 4; ++k)
-    if (gradient_cluster[k])
-      fprintf(f, "\t\t \"%s %s\";\n", taskID_names[task_type_self + k],
-              subtaskID_names[task_subtype_gradient]);
-  fprintf(f, "\t};\n");
-
-  /* Make a cluster for the limiter tasks */
-  fprintf(f, "\t subgraph cluster2{\n");
-  fprintf(f, "\t\t label=\"\";\n");
-  for (int k = 0; k < 4; ++k)
-    if (limiter_cluster[k])
-      fprintf(f, "\t\t \"%s %s\";\n", taskID_names[task_type_self + k],
-              subtaskID_names[task_subtype_limiter]);
-  fprintf(f, "\t};\n");
-
-  /* Make a cluster for the gravity tasks */
-  fprintf(f, "\t subgraph cluster4{\n");
-  fprintf(f, "\t\t label=\"\";\n");
-  for (int k = 0; k < 2; ++k)
-    if (gravity_cluster[k])
-      fprintf(f, "\t\t \"%s %s\";\n", taskID_names[task_type_self + k],
-              subtaskID_names[task_subtype_grav]);
-  if (gravity_cluster[2])
-    fprintf(f, "\t\t %s;\n", taskID_names[task_type_grav_mesh]);
-  if (gravity_cluster[3])
-    fprintf(f, "\t\t %s;\n", taskID_names[task_type_grav_long_range]);
-  if (gravity_cluster[4])
-    fprintf(f, "\t\t %s;\n", taskID_names[task_type_grav_mm]);
-  fprintf(f, "\t};\n");
-
-  /* Make a cluster for the density tasks */
-  fprintf(f, "\t subgraph cluster4{\n");
-  fprintf(f, "\t\t label=\"\";\n");
-  for (int k = 0; k < 4; ++k)
-    if (stars_density_cluster[k])
-      fprintf(f, "\t\t \"%s %s\";\n", taskID_names[task_type_self + k],
-              subtaskID_names[task_subtype_stars_density]);
-  fprintf(f, "\t};\n");
-
-  /* Write down the number of relation */
-  for (int ta_type = 0; ta_type < task_type_count; ta_type++) {
-
-    for (int ta_subtype = 0; ta_subtype < task_subtype_count; ta_subtype++) {
-
-      /* Get task indice */
-      const int ind =
-          (ta_type * task_subtype_count + ta_subtype) * max_nber_dep;
-
-      /* Loop over dependencies */
-      for (int k = 0; k < max_nber_dep; k++) {
-
-        if (count_rel[ind + k] == 0) continue;
-
-        /* Get task type */
-        const int i = 2 * (ind + k);
-        int tb_type = table[i];
-        int tb_subtype = table[i + 1];
-
-        /* Get names */
-=======
         const int tb_type = task_dep[i].type_out[j];
         const int tb_subtype = task_dep[i].subtype_out[j];
         const int tb_implicit = task_dep[i].implicit_out[j];
@@ -602,7 +480,6 @@
         const int number_rank = task_dep[i].number_rank[j];
 
         /* text to write */
->>>>>>> 22e2c71e
         char ta_name[200];
         char tb_name[200];
 
@@ -635,7 +512,7 @@
   /* Be clean */
   free(task_dep);
 
-  if (verbose && s->nodeID == 0)
+  if (verbose)
     message("Printing task graph took %.3f %s.",
             clocks_from_ticks(getticks() - tic), clocks_getunit());
 }
@@ -2195,9 +2072,6 @@
       case task_type_timestep:
         cost = wscale * count_i + wscale * gcount_i;
         break;
-      case task_type_timestep_limiter:
-        cost = wscale * count_i;
-        break;
       case task_type_send:
 #if defined(WITH_MPI) && (defined(HAVE_PARMETIS) || defined(HAVE_METIS))
         partcost = 0;
@@ -2407,8 +2281,7 @@
                           subtaskMPI_comms[t->subtype], &t->req);
         } else if (t->subtype == task_subtype_xv ||
                    t->subtype == task_subtype_rho ||
-                   t->subtype == task_subtype_gradient ||
-                   t->subtype == task_subtype_limiter) {
+                   t->subtype == task_subtype_gradient) {
           err = MPI_Irecv(t->ci->hydro.parts, t->ci->hydro.count, part_mpi_type,
                           t->ci->nodeID, t->flags, subtaskMPI_comms[t->subtype],
                           &t->req);
@@ -2459,8 +2332,7 @@
                              subtaskMPI_comms[t->subtype], &t->req);
         } else if (t->subtype == task_subtype_xv ||
                    t->subtype == task_subtype_rho ||
-                   t->subtype == task_subtype_gradient ||
-                   t->subtype == task_subtype_limiter) {
+                   t->subtype == task_subtype_gradient) {
           if ((t->ci->hydro.count * sizeof(struct part)) > s->mpi_message_limit)
             err = MPI_Isend(t->ci->hydro.parts, t->ci->hydro.count,
                             part_mpi_type, t->cj->nodeID, t->flags,

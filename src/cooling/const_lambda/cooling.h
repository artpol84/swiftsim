/*******************************************************************************
 * This file is part of SWIFT.
 * Copyright (c) 2016 Tom Theuns (tom.theuns@durham.ac.uk)
 *                    Matthieu Schaller (matthieu.schaller@durham.ac.uk)
 *                    Richard Bower (r.g.bower@durham.ac.uk)
 *                    Stefan Arridge  (stefan.arridge@durham.ac.uk)
 *
 * This program is free software: you can redistribute it and/or modify
 * it under the terms of the GNU Lesser General Public License as published
 * by the Free Software Foundation, either version 3 of the License, or
 * (at your option) any later version.
 *
 * This program is distributed in the hope that it will be useful,
 * but WITHOUT ANY WARRANTY; without even the implied warranty of
 * MERCHANTABILITY or FITNESS FOR A PARTICULAR PURPOSE.  See the
 * GNU General Public License for more details.
 *
 * You should have received a copy of the GNU Lesser General Public License
 * along with this program.  If not, see <http://www.gnu.org/licenses/>.
 *
 ******************************************************************************/

#ifndef SWIFT_COOLING_CONST_LAMBDA_H
#define SWIFT_COOLING_CONST_LAMBDA_H

/* Some standard headers. */
#include <math.h>

/* Local includes. */
#include "const.h"
#include "error.h"
#include "hydro.h"
#include "parser.h"
#include "part.h"
#include "physical_constants.h"
#include "units.h"

<<<<<<< HEAD
/* Cooling Properties */
struct cooling_data {

  /*! Cooling rate in cgs units. Defined by 'rho * du/dt = -lambda * n_H^2'*/
  double lambda;

  /*! Fraction of gas mass that is Hydrogen. Used to calculate n_H*/
  float hydrogen_mass_abundance;

  /* 'mu', used to convert min_temperature to min_internal energy*/
  float mean_molecular_weight;

  /*! Minimally allowed internal energy of the particles */
  float min_energy;

  /*! Constant multiplication factor for time-step criterion */
  float cooling_tstep_mult;
};

=======
>>>>>>> 00432667
/**
 * @brief Calculates du/dt in code units for a particle.
 *
 * @param phys_const The physical constants in internal units.
 * @param us The internal system of units.
 * @param cooling The #cooling_function_data used in the run.
 * @param p Pointer to the particle data..
 */
__attribute__((always_inline)) INLINE static float cooling_rate(
    const struct phys_const* const phys_const, const struct UnitSystem* us,
    const struct cooling_function_data* cooling, const struct part* p) {

  /* Get particle density */
  const float rho = p->rho;
  
  /* Get cooling function properties */
  const float X_H = cooling->hydrogen_mass_abundance;

  /* Calculate du_dt */
  const float du_dt = -cooling->lambda * ( X_H * rho / phys_const->const_proton_mass) * 
                                         ( X_H * rho / phys_const->const_proton_mass) / rho;
  return du_dt;
}

/**
 * @brief Apply the cooling function to a particle.
 *
 * @param phys_const The physical constants in internal units.
 * @param us The internal system of units.
 * @param cooling The #cooling_function_data used in the run.
 * @param p Pointer to the particle data.
 * @param dt The time-step of this particle.
 */
__attribute__((always_inline)) INLINE static void cooling_cool_part(
    const struct phys_const* restrict phys_const,
    const struct UnitSystem* restrict us,
    const struct cooling_function_data* restrict cooling,
    struct part* restrict p, struct xpart* restrict xp, float dt) {

  /* Get current internal energy (dt=0) */
  const float u_old = hydro_get_internal_energy(p, 0.f);
  
  /* Internal energy floor */
  const float u_floor = cooling->min_energy;

  /* Calculate du_dt */
  const float du_dt = cooling_rate(phys_const, us, cooling, p);

  /* Intergrate cooling equation, but enforce energy floor */
  float u_new;
  if (u_old + du_dt * dt > u_floor) {
    u_new = u_old + du_dt * dt;
  } else {
    u_new = u_floor;
  }
  /* Update the internal energy */
  hydro_set_internal_energy(p, u_new);
<<<<<<< HEAD
=======

  /* if (-(u_new_test - u_old) / u_old > 1.0e-6) */
  /*   error( */
  /*       "Particle has not successfully cooled: u_old = %g , du_dt = %g , dt =
   * " */
  /*       "%g, du_dt*dt = %g, u_old + du_dt*dt = %g, u_new = %g\n", */
  /*       u_old, du_dt, dt, du_dt * dt, u_new, u_new_test); */

  /* Store the radiated energy */
  xp->cooling_data.radiated_energy += hydro_get_mass(p) * (u_old - u_new);
>>>>>>> 00432667
}

/**
 * @brief Computes the time-step due to cooling
 *
 * @param cooling The #cooling_function_data used in the run.
 * @param phys_const The physical constants in internal units.
 * @param us The internal system of units.
 * @param p Pointer to the particle data.
 */
__attribute__((always_inline)) INLINE static float cooling_timestep(
    const struct cooling_function_data* restrict cooling,
    const struct phys_const* restrict phys_const,
    const struct UnitSystem* restrict us, const struct part* restrict p) {

  /* Get du_dt */
  const float du_dt = cooling_rate(phys_const, us, cooling, p);

  /* Get current internal energy (dt=0) */
  const float u = hydro_get_internal_energy(p, 0.f);

  return u / abs(du_dt);
}

/**
 * @brief Sets the cooling properties of the (x-)particles to a valid start
 * state.
 *
 * @param p Pointer to the particle data.
 * @param xp Pointer to the extended particle data.
 */
__attribute__((always_inline)) INLINE static void cooling_init_part(
    const struct part* restrict p, struct xpart* restrict xp) {

  xp->cooling_data.radiated_energy = 0.f;
}

/**
 * @brief Returns the total radiated energy by this particle.
 *
 * @param xp The extended particle data
 */
__attribute__((always_inline)) INLINE static float cooling_get_radiated_energy(
    const struct xpart* restrict xp) {

  return xp->cooling_data.radiated_energy;
}

/**
 * @brief Initialises the cooling properties.
 *
 * @param parameter_file The parsed parameter file.
 * @param us The current internal system of units.
 * @param phys_const The physical constants in internal units.
 * @param cooling The cooling properties to initialize
 */
static INLINE void cooling_init_backend(
    const struct swift_params* parameter_file, const struct UnitSystem* us,
    const struct phys_const* phys_const,
    struct cooling_function_data* cooling) {

  const double lambda_cgs =
      parser_get_param_double(parameter_file, "LambdaCooling:lambda_cgs");
  const float min_temperature = parser_get_param_double(
      parameter_file, "LambdaCooling:minimum_temperature");
  cooling->hydrogen_mass_abundance = parser_get_param_double(
      parameter_file, "LambdaCooling:hydrogen_mass_abundance");
  cooling->mean_molecular_weight = parser_get_param_double(
      parameter_file, "LambdaCooling:mean_molecular_weight");
  cooling->cooling_tstep_mult = parser_get_param_double(
      parameter_file, "LambdaCooling:cooling_tstep_mult");

  /* convert minimum temperature into minimum internal energy */
  const float u_floor =
      phys_const->const_boltzmann_k * min_temperature /
      (hydro_gamma_minus_one * cooling->mean_molecular_weight *
       phys_const->const_proton_mass);

  cooling->min_energy = u_floor;

  /* convert lambda to code units */
  cooling->lambda = lambda_cgs *
                    units_cgs_conversion_factor(us,UNIT_CONV_TIME) / 
                    (units_cgs_conversion_factor(us,UNIT_CONV_ENERGY) * 
		    units_cgs_conversion_factor(us,UNIT_CONV_VOLUME));
}

/**
 * @brief Prints the properties of the cooling model to stdout.
 *
 * @param cooling The properties of the cooling function.
 */
static INLINE void cooling_print_backend(
    const struct cooling_function_data* cooling) {

  message(
      "Cooling function is 'Constant lambda' with "
      "(lambda,min_energy,hydrogen_mass_abundance,mean_molecular_weight) "
      "=  (%g,%g,%g,%g)",
      cooling->lambda, cooling->min_energy,
      cooling->hydrogen_mass_abundance, cooling->mean_molecular_weight);
}

#endif /* SWIFT_COOLING_CONST_LAMBDA_H */<|MERGE_RESOLUTION|>--- conflicted
+++ resolved
@@ -35,7 +35,6 @@
 #include "physical_constants.h"
 #include "units.h"
 
-<<<<<<< HEAD
 /* Cooling Properties */
 struct cooling_data {
 
@@ -55,8 +54,6 @@
   float cooling_tstep_mult;
 };
 
-=======
->>>>>>> 00432667
 /**
  * @brief Calculates du/dt in code units for a particle.
  *
@@ -114,19 +111,9 @@
   }
   /* Update the internal energy */
   hydro_set_internal_energy(p, u_new);
-<<<<<<< HEAD
-=======
-
-  /* if (-(u_new_test - u_old) / u_old > 1.0e-6) */
-  /*   error( */
-  /*       "Particle has not successfully cooled: u_old = %g , du_dt = %g , dt =
-   * " */
-  /*       "%g, du_dt*dt = %g, u_old + du_dt*dt = %g, u_new = %g\n", */
-  /*       u_old, du_dt, dt, du_dt * dt, u_new, u_new_test); */
 
   /* Store the radiated energy */
   xp->cooling_data.radiated_energy += hydro_get_mass(p) * (u_old - u_new);
->>>>>>> 00432667
 }
 
 /**

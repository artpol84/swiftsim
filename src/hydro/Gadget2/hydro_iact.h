--- conflicted
+++ resolved
@@ -134,12 +134,8 @@
     vj[k].v = vec_set(pj[0]->v[k], pj[1]->v[k], pj[2]->v[k], pj[3]->v[k],
                       pj[4]->v[k], pj[5]->v[k], pj[6]->v[k], pj[7]->v[k]);
   }
-<<<<<<< HEAD
-  /* Get each component of particle separation. (Dx={dx1,dy1,dz1,dx2,dy2,dz2,...,dxn,dyn,dzn})*/
-=======
   /* Get each component of particle separation.
    * (Dx={dx1,dy1,dz1,dx2,dy2,dz2,...,dxn,dyn,dzn})*/
->>>>>>> 31fc3179
   for (k = 0; k < 3; k++)
     dx[k].v = vec_set(Dx[0 + k], Dx[3 + k], Dx[6 + k], Dx[9 + k], Dx[12 + k],
                       Dx[15 + k], Dx[18 + k], Dx[21 + k]);
@@ -159,12 +155,8 @@
   /* Get the radius and inverse radius. */
   r2.v = vec_load(R2);
   ri.v = vec_rsqrt(r2.v);
-<<<<<<< HEAD
-  /*vec_rsqrt does not have the level of accuracy we need, so an extra term is added below.*/
-=======
   /*vec_rsqrt does not have the level of accuracy we need, so an extra term is
    * added below.*/
->>>>>>> 31fc3179
   ri.v = ri.v - vec_set1(0.5f) * ri.v * (r2.v * ri.v * ri.v - vec_set1(1.0f));
   r.v = r2.v * ri.v;
 
@@ -231,18 +223,11 @@
 
 #else
 
-<<<<<<< HEAD
-    error("The Gadget2 serial version of runner_iact_density was called when the vectorised version should have been used.")
-
-#endif
-
-=======
   error(
       "The Gadget2 serial version of runner_iact_density was called when the "
       "vectorised version should have been used.")
 
 #endif
->>>>>>> 31fc3179
 }
 
 /**
@@ -322,12 +307,8 @@
     vj[k].v = vec_set(pj[0]->v[k], pj[1]->v[k], pj[2]->v[k], pj[3]->v[k],
                       pj[4]->v[k], pj[5]->v[k], pj[6]->v[k], pj[7]->v[k]);
   }
-<<<<<<< HEAD
-  /* Get each component of particle separation. (Dx={dx1,dy1,dz1,dx2,dy2,dz2,...,dxn,dyn,dzn})*/
-=======
   /* Get each component of particle separation.
    * (Dx={dx1,dy1,dz1,dx2,dy2,dz2,...,dxn,dyn,dzn})*/
->>>>>>> 31fc3179
   for (k = 0; k < 3; k++)
     dx[k].v = vec_set(Dx[0 + k], Dx[3 + k], Dx[6 + k], Dx[9 + k], Dx[12 + k],
                       Dx[15 + k], Dx[18 + k], Dx[21 + k]);
@@ -346,12 +327,8 @@
   /* Get the radius and inverse radius. */
   r2.v = vec_load(R2);
   ri.v = vec_rsqrt(r2.v);
-<<<<<<< HEAD
-  /*vec_rsqrt does not have the level of accuracy we need, so an extra term is added below.*/
-=======
   /*vec_rsqrt does not have the level of accuracy we need, so an extra term is
    * added below.*/
->>>>>>> 31fc3179
   ri.v = ri.v - vec_set1(0.5f) * ri.v * (r2.v * ri.v * ri.v - vec_set1(1.0f));
   r.v = r2.v * ri.v;
 
@@ -397,18 +374,11 @@
 
 #else
 
-<<<<<<< HEAD
-    error("The Gadget2 serial version of runner_iact_nonsym_density was called when the vectorised version should have been used.")
-
-#endif
-
-=======
   error(
       "The Gadget2 serial version of runner_iact_nonsym_density was called "
       "when the vectorised version should have been used.")
 
 #endif
->>>>>>> 31fc3179
 }
 
 /**
@@ -460,11 +430,7 @@
   /* Balsara term */
   const float balsara_i = pi->force.balsara;
   const float balsara_j = pj->force.balsara;
-<<<<<<< HEAD
-  
-=======
-
->>>>>>> 31fc3179
+
   /* Are the particles moving towards each others ? */
   const float omega_ij = fminf(dvdr, 0.f);
   const float mu_ij = fac_mu * r_inv * omega_ij; /* This is 0 or negative */
@@ -479,12 +445,8 @@
 
   /* Now, convolve with the kernel */
   const float visc_term = 0.5f * visc * (wi_dr + wj_dr) * r_inv;
-<<<<<<< HEAD
-  const float sph_term = (P_over_rho2_i * wi_dr + P_over_rho2_j * wj_dr) * r_inv;
-=======
   const float sph_term =
       (P_over_rho2_i * wi_dr + P_over_rho2_j * wj_dr) * r_inv;
->>>>>>> 31fc3179
 
   /* Eventually got the acceleration */
   const float acc = visc_term + sph_term;
@@ -507,8 +469,8 @@
   pj->force.v_sig = fmaxf(pj->force.v_sig, v_sig);
 
   /* Change in entropy */
-  pi->force.entropy_dt += 0.5f * mj * visc_term * dvdr;
-  pj->force.entropy_dt -= 0.5f * mi * visc_term * dvdr;
+  pi->entropy_dt += 0.5f * mj * visc_term * dvdr;
+  pj->entropy_dt -= 0.5f * mi * visc_term * dvdr;
 }
 
 /**
@@ -674,12 +636,12 @@
       pi[k]->a_hydro[j] -= pia[j].f[k];
       pj[k]->a_hydro[j] += pja[j].f[k];
     }
-    pi[k]->h_dt -= pih_dt.f[k];
-    pj[k]->h_dt -= pjh_dt.f[k];
+    pi[k]->force.h_dt -= pih_dt.f[k];
+    pj[k]->force.h_dt -= pjh_dt.f[k];
     pi[k]->force.v_sig = fmaxf(pi[k]->force.v_sig, v_sig.f[k]);
     pj[k]->force.v_sig = fmaxf(pj[k]->force.v_sig, v_sig.f[k]);
-    pi[k]->force.entropy_dt += entropy_dt.f[k] * mj.f[k];
-    pj[k]->force.entropy_dt -= entropy_dt.f[k] * mi.f[k];
+    pi[k]->entropy_dt += entropy_dt.f[k] * mj.f[k];
+    pj[k]->entropy_dt -= entropy_dt.f[k] * mi.f[k];
   }
 
 #else 
@@ -753,12 +715,8 @@
 
   /* Now, convolve with the kernel */
   const float visc_term = 0.5f * visc * (wi_dr + wj_dr) * r_inv;
-<<<<<<< HEAD
-  const float sph_term = (P_over_rho2_i * wi_dr + P_over_rho2_j * wj_dr) * r_inv;
-=======
   const float sph_term =
       (P_over_rho2_i * wi_dr + P_over_rho2_j * wj_dr) * r_inv;
->>>>>>> 31fc3179
 
   /* Eventually got the acceleration */
   const float acc = visc_term + sph_term;
@@ -775,7 +733,7 @@
   pi->force.v_sig = fmaxf(pi->force.v_sig, v_sig);
 
   /* Change in entropy */
-  pi->force.entropy_dt += 0.5f * mj * visc_term * dvdr;
+  pi->entropy_dt += 0.5f * mj * visc_term * dvdr;
 }
 
 /**
@@ -934,9 +892,9 @@
   /* Store the forces back on the particles. */
   for (k = 0; k < VEC_SIZE; k++) {
     for (j = 0; j < 3; j++) pi[k]->a_hydro[j] -= pia[j].f[k];
-    pi[k]->h_dt -= pih_dt.f[k];
+    pi[k]->force.h_dt -= pih_dt.f[k];
     pi[k]->force.v_sig = fmaxf(pi[k]->force.v_sig,v_sig.f[k]);
-    pi[k]->force.entropy_dt += entropy_dt.f[k];
+    pi[k]->entropy_dt += entropy_dt.f[k];
   }
 
 #else 

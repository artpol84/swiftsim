--- conflicted
+++ resolved
@@ -411,14 +411,8 @@
                  struct gravity_props *gravity, const struct stars_props *stars,
                  struct pm_mesh *mesh,
                  const struct external_potential *potential,
-<<<<<<< HEAD
-                 const struct cooling_function_data *cooling_func,
+                 struct cooling_function_data *cooling_func,
                  const struct chemistry_global_data *chemistry);
-=======
-                 struct cooling_function_data *cooling_func,
-                 const struct chemistry_global_data *chemistry,
-                 struct sourceterms *sourceterms);
->>>>>>> e968d966
 void engine_config(int restart, struct engine *e, struct swift_params *params,
                    int nr_nodes, int nodeID, int nr_threads, int with_aff,
                    int verbose, const char *restart_file);

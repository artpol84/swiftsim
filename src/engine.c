--- conflicted
+++ resolved
@@ -120,19 +120,12 @@
       engine_policy_external_gravity;
   const int is_fixdt = (e->policy & engine_policy_fixdt) == engine_policy_fixdt;
 
-<<<<<<< HEAD
   /* Am I the super-cell? */
   /* TODO(pedro): Add a condition for gravity tasks as well. */
   if (super == NULL &&
       (c->density != NULL || (!c->split && (c->count > 0 || c->gcount > 0)))) {
 
     /* This is the super cell, i.e. the first with density tasks attached. */
-=======
-  /* Is this the super-cell? */
-  if (super == NULL && (c->grav != NULL || (c->gcount > 0 && !c->split))) {
-
-    /* This is the super cell, i.e. the first with gravity tasks attached. */
->>>>>>> 86851808
     super = c;
 
     /* Local tasks only... */

/*******************************************************************************
 * This file is part of SWIFT.
 * Copyright (c) 2012 Pedro Gonnet (pedro.gonnet@durham.ac.uk)
 *               2015 Peter W. Draper (p.w.draper@durham.ac.uk)
 *
 * This program is free software: you can redistribute it and/or modify
 * it under the terms of the GNU Lesser General Public License as published
 * by the Free Software Foundation, either version 3 of the License, or
 * (at your option) any later version.
 *
 * This program is distributed in the hope that it will be useful,
 * but WITHOUT ANY WARRANTY; without even the implied warranty of
 * MERCHANTABILITY or FITNESS FOR A PARTICULAR PURPOSE.  See the
 * GNU General Public License for more details.
 *
 * You should have received a copy of the GNU Lesser General Public License
 * along with this program.  If not, see <http://www.gnu.org/licenses/>.
 *
 ******************************************************************************/

/* Config parameters. */
#include "../config.h"

/* Some standard headers. */
#include <float.h>
#include <limits.h>
#include <sched.h>
#include <stdio.h>
#include <stdlib.h>
#include <string.h>
#include <unistd.h>
#include <stdbool.h>

/* MPI headers. */
#ifdef WITH_MPI
#include <mpi.h>
#endif

#ifdef HAVE_LIBNUMA
#include <numa.h>
#endif

/* This object's header. */
#include "engine.h"

/* Local headers. */
#include "atomic.h"
#include "cell.h"
#include "clocks.h"
#include "cycle.h"
#include "debug.h"
#include "error.h"
#include "hydro.h"
#include "minmax.h"
#include "part.h"
#include "partition.h"
#include "timers.h"

const char *engine_policy_names[12] = {
    "none",          "rand",   "steal",        "keep",
    "block",         "fix_dt", "cpu_tight",    "mpi",
    "numa_affinity", "hydro",  "self_gravity", "external_gravity"};

/** The rank of the engine as a global variable (for messages). */
int engine_rank;

/**
 * @brief Link a density/force task to a cell.
 *
 * @param e The #engine.
 * @param l The #link.
 * @param t The #task.
 *
 * @return The new #link pointer.
 */

struct link *engine_addlink(struct engine *e, struct link *l, struct task *t) {

  const int ind = atomic_inc(&e->nr_links);
  if (ind >= e->size_links) {
    error("Link table overflow.");
  }
  struct link *res = &e->links[ind];
  res->next = l;
  res->t = t;
  return res;
}

/**
 * @brief Generate the ghosts all the O(Npart) tasks for a hierarchy of cells.
 *
 * Tasks are only created here. The dependencies will be added later on.
 *
 * @param e The #engine.
 * @param c The #cell.
 * @param super The super #cell.
 */

void engine_make_ghost_tasks(struct engine *e, struct cell *c,
                             struct cell *super) {

  struct scheduler *s = &e->sched;

  /* Am I the super-cell? */
  if (super == NULL && c->nr_tasks > 0) {

    /* Remember me. */
    super = c;

    /* Local tasks only... */
    if (c->nodeID == e->nodeID) {

      /* Generate the ghost task. */
      c->ghost = scheduler_addtask(s, task_type_ghost, task_subtype_none, 0, 0,
                                   c, NULL, 0);
      /* Add the drift task. */
      c->drift = scheduler_addtask(s, task_type_drift, task_subtype_none, 0, 0,
                                   c, NULL, 0);
      /* Add the init task. */
      c->init = scheduler_addtask(s, task_type_init, task_subtype_none, 0, 0, c,
                                  NULL, 0);
      /* Add the kick task. */
      c->kick = scheduler_addtask(s, task_type_kick, task_subtype_none, 0, 0, c,
                                  NULL, 0);
    }
  }

  /* Set the super-cell. */
  c->super = super;

  /* Recurse. */
  if (c->split)
    for (int k = 0; k < 8; k++)
      if (c->progeny[k] != NULL)
        engine_make_ghost_tasks(e, c->progeny[k], super);
}

/**
 * @brief Redistribute the particles amongst the nodes according
 *      to their cell's node IDs.
 *
 * @param e The #engine.
 */

void engine_redistribute(struct engine *e) {

#ifdef WITH_MPI

  int nr_nodes = e->nr_nodes, nodeID = e->nodeID;
  struct space *s = e->s;
  int my_cells = 0;
  int *cdim = s->cdim;
  struct cell *cells = s->cells;
  int nr_cells = s->nr_cells;
  ticks tic = getticks();

  /* Start by sorting the particles according to their nodes and
     getting the counts. The counts array is indexed as
     count[from * nr_nodes + to]. */
  int *counts;
  size_t *dest;
  double ih[3], dim[3];
  ih[0] = s->ih[0];
  ih[1] = s->ih[1];
  ih[2] = s->ih[2];
  dim[0] = s->dim[0];
  dim[1] = s->dim[1];
  dim[2] = s->dim[2];
  if ((counts = (int *)malloc(sizeof(int) *nr_nodes *nr_nodes)) == NULL ||
      (dest = (size_t *)malloc(sizeof(size_t) * s->nr_parts)) == NULL)
    error("Failed to allocate count and dest buffers.");
  bzero(counts, sizeof(int) * nr_nodes * nr_nodes);
  struct part *parts = s->parts;
  for (size_t k = 0; k < s->nr_parts; k++) {
    for (int j = 0; j < 3; j++) {
      if (parts[k].x[j] < 0.0)
        parts[k].x[j] += dim[j];
      else if (parts[k].x[j] >= dim[j])
        parts[k].x[j] -= dim[j];
    }
    const int cid = cell_getid(cdim, parts[k].x[0] * ih[0],
                               parts[k].x[1] * ih[1], parts[k].x[2] * ih[2]);
    /* if (cid < 0 || cid >= s->nr_cells)
       error("Bad cell id %i for part %i at [%.3e,%.3e,%.3e].",
             cid, k, parts[k].x[0], parts[k].x[1], parts[k].x[2]); */
    dest[k] = cells[cid].nodeID;
    counts[nodeID * nr_nodes + dest[k]] += 1;
  }
  space_parts_sort(s, dest, s->nr_parts, 0, nr_nodes - 1, e->verbose);

  /* Get all the counts from all the nodes. */
  if (MPI_Allreduce(MPI_IN_PLACE, counts, nr_nodes * nr_nodes, MPI_INT, MPI_SUM,
                    MPI_COMM_WORLD) != MPI_SUCCESS)
    error("Failed to allreduce particle transfer counts.");

  /* Get the new number of parts for this node, be generous in allocating. */
  size_t nr_parts = 0;
  for (int k = 0; k < nr_nodes; k++) nr_parts += counts[k * nr_nodes + nodeID];
  struct part *parts_new = NULL;
  struct xpart *xparts_new = NULL, *xparts = s->xparts;
  if (posix_memalign((void **)&parts_new, part_align,
                     sizeof(struct part) * nr_parts * 1.2) != 0 ||
      posix_memalign((void **)&xparts_new, part_align,
                     sizeof(struct xpart) * nr_parts * 1.2) != 0)
    error("Failed to allocate new part data.");

  /* Emit the sends and recvs for the particle data. */
  MPI_Request *reqs;
  if ((reqs = (MPI_Request *)malloc(sizeof(MPI_Request) * 4 * nr_nodes)) ==
      NULL)
    error("Failed to allocate MPI request list.");
  for (int k = 0; k < 4 * nr_nodes; k++) reqs[k] = MPI_REQUEST_NULL;
  for (size_t offset_send = 0, offset_recv = 0, k = 0; k < nr_nodes; k++) {
    int ind_send = nodeID * nr_nodes + k;
    int ind_recv = k * nr_nodes + nodeID;
    if (counts[ind_send] > 0) {
      if (k == nodeID) {
        memcpy(&parts_new[offset_recv], &s->parts[offset_send],
               sizeof(struct part) * counts[ind_recv]);
        memcpy(&xparts_new[offset_recv], &s->xparts[offset_send],
               sizeof(struct xpart) * counts[ind_recv]);
        offset_send += counts[ind_send];
        offset_recv += counts[ind_recv];
      } else {
        if (MPI_Isend(&s->parts[offset_send], counts[ind_send],
                      e->part_mpi_type, k, 2 * ind_send + 0, MPI_COMM_WORLD,
                      &reqs[4 * k]) != MPI_SUCCESS)
          error("Failed to isend parts to node %zi.", k);
        if (MPI_Isend(&s->xparts[offset_send], counts[ind_send],
                      e->xpart_mpi_type, k, 2 * ind_send + 1, MPI_COMM_WORLD,
                      &reqs[4 * k + 1]) != MPI_SUCCESS)
          error("Failed to isend xparts to node %zi.", k);
        offset_send += counts[ind_send];
      }
    }
    if (k != nodeID && counts[ind_recv] > 0) {
      if (MPI_Irecv(&parts_new[offset_recv], counts[ind_recv], e->part_mpi_type,
                    k, 2 * ind_recv + 0, MPI_COMM_WORLD,
                    &reqs[4 * k + 2]) != MPI_SUCCESS)
        error("Failed to emit irecv of parts from node %zi.", k);
      if (MPI_Irecv(&xparts_new[offset_recv], counts[ind_recv],
                    e->xpart_mpi_type, k, 2 * ind_recv + 1, MPI_COMM_WORLD,
                    &reqs[4 * k + 3]) != MPI_SUCCESS)
        error("Failed to emit irecv of parts from node %zi.", k);
      offset_recv += counts[ind_recv];
    }
  }

  /* Wait for all the sends and recvs to tumble in. */
  MPI_Status stats[4 * nr_nodes];
  int res;
  if ((res = MPI_Waitall(4 * nr_nodes, reqs, stats)) != MPI_SUCCESS) {
    for (int k = 0; k < 4 * nr_nodes; k++) {
      char buff[MPI_MAX_ERROR_STRING];
      int res;
      MPI_Error_string(stats[k].MPI_ERROR, buff, &res);
      message("request %i has error '%s'.", k, buff);
    }
    error("Failed during waitall for part data.");
  }

  /* Verify that all parts are in the right place. */
  /* for ( k = 0 ; k < nr_parts ; k++ ) {
      cid = cell_getid( cdim , parts_new[k].x[0]*ih[0] , parts_new[k].x[1]*ih[1]
     , parts_new[k].x[2]*ih[2] );
      if ( cells[ cid ].nodeID != nodeID )
          error( "Received particle (%i) that does not belong here (nodeID=%i)."
     , k , cells[ cid ].nodeID );
      } */

  /* Set the new part data, free the old. */
  free(parts);
  free(xparts);
  s->parts = parts_new;
  s->xparts = xparts_new;
  s->nr_parts = nr_parts;
  s->size_parts = 1.2 * nr_parts;

  /* Be verbose about what just happened. */
  for (int k = 0; k < nr_cells; k++)
    if (cells[k].nodeID == nodeID) my_cells += 1;
  if (e->verbose)
    message("node %i now has %zi parts in %i cells.", nodeID, nr_parts,
            my_cells);

  /* Clean up other stuff. */
  free(reqs);
  free(counts);
  free(dest);

  if (e->verbose)
    message("took %.3f %s.", clocks_from_ticks(getticks() - tic),
            clocks_getunit());
#else
  error("SWIFT was not compiled with MPI support.");
#endif
}

/**
 * @brief Repartition the cells amongst the nodes.
 *
 * @param e The #engine.
 */

void engine_repartition(struct engine *e) {

#if defined(WITH_MPI) && defined(HAVE_METIS)

  ticks tic = getticks();

  /* Clear the repartition flag. */
  enum repartition_type reparttype = e->forcerepart;
  e->forcerepart = REPART_NONE;

  /* Nothing to do if only using a single node. Also avoids METIS
   * bug that doesn't handle this case well. */
  if (e->nr_nodes == 1) return;

  /* Do the repartitioning. */
  partition_repartition(reparttype, e->nodeID, e->nr_nodes, e->s,
                        e->sched.tasks, e->sched.nr_tasks);

  /* Now comes the tricky part: Exchange particles between all nodes.
     This is done in two steps, first allreducing a matrix of
     how many particles go from where to where, then re-allocating
     the parts array, and emitting the sends and receives.
     Finally, the space, tasks, and proxies need to be rebuilt. */

  /* Redistribute the particles between the nodes. */
  engine_redistribute(e);

  /* Make the proxies. */
  engine_makeproxies(e);

  /* Tell the engine it should re-build whenever possible */
  e->forcerebuild = 1;

  if (e->verbose)
    message("took %.3f %s.", clocks_from_ticks(getticks() - tic),
            clocks_getunit());
#else
  error("SWIFT was not compiled with MPI and METIS support.");
#endif
}

/**
 * @brief Add up/down gravity tasks to a cell hierarchy.
 *
 * @param e The #engine.
 * @param c The #cell
 * @param up The upward gravity #task.
 * @param down The downward gravity #task.
 */

void engine_addtasks_grav(struct engine *e, struct cell *c, struct task *up,
                          struct task *down) {

  /* Link the tasks to this cell. */
  c->grav_up = up;
  c->grav_down = down;

  /* Recurse? */
  if (c->split)
    for (int k = 0; k < 8; k++)
      if (c->progeny[k] != NULL)
        engine_addtasks_grav(e, c->progeny[k], up, down);
}

/**
 * @brief Add send tasks to a hierarchy of cells.
 *
 * @param e The #engine.
 * @param ci The sending #cell.
 * @param cj The receiving #cell
 */

void engine_addtasks_send(struct engine *e, struct cell *ci, struct cell *cj) {

#ifdef WITH_MPI
  struct link *l = NULL;
  struct scheduler *s = &e->sched;

  /* Check if any of the density tasks are for the target node. */
  for (l = ci->density; l != NULL; l = l->next)
    if (l->t->ci->nodeID == cj->nodeID ||
        (l->t->cj != NULL && l->t->cj->nodeID == cj->nodeID))
      break;

  /* If so, attach send tasks. */
  if (l != NULL) {

    /* Create the tasks. */
    struct task *t_xv = scheduler_addtask(s, task_type_send, task_subtype_none,
                                          2 * ci->tag, 0, ci, cj, 0);
    struct task *t_rho = scheduler_addtask(s, task_type_send, task_subtype_none,
                                           2 * ci->tag + 1, 0, ci, cj, 0);

    /* The send_rho task depends on the cell's ghost task. */
    scheduler_addunlock(s, ci->super->ghost, t_rho);

    /* The send_rho task should unlock the super-cell's kick task. */
    scheduler_addunlock(s, t_rho, ci->super->kick);

    /* The send_xv task should unlock the super-cell's ghost task. */
    scheduler_addunlock(s, t_xv, ci->super->ghost);

  }

  /* Recurse? */
  else if (ci->split)
    for (int k = 0; k < 8; k++)
      if (ci->progeny[k] != NULL) engine_addtasks_send(e, ci->progeny[k], cj);

#else
  error("SWIFT was not compiled with MPI support.");
#endif
}

/**
 * @brief Add recv tasks to a hierarchy of cells.
 *
 * @param e The #engine.
 * @param c The #cell.
 * @param t_xv The recv_xv #task, if it has already been created.
 * @param t_rho The recv_rho #task, if it has already been created.
 */

void engine_addtasks_recv(struct engine *e, struct cell *c, struct task *t_xv,
                          struct task *t_rho) {

#ifdef WITH_MPI
  struct scheduler *s = &e->sched;

  /* Do we need to construct a recv task? */
  if (t_xv == NULL && c->nr_density > 0) {

    /* Create the tasks. */
    t_xv = c->recv_xv = scheduler_addtask(s, task_type_recv, task_subtype_none,
                                          2 * c->tag, 0, c, NULL, 0);
    t_rho = c->recv_rho = scheduler_addtask(
        s, task_type_recv, task_subtype_none, 2 * c->tag + 1, 0, c, NULL, 0);
  }

  /* Add dependencies. */
  for (struct link *l = c->density; l != NULL; l = l->next) {
    scheduler_addunlock(s, t_xv, l->t);
    scheduler_addunlock(s, l->t, t_rho);
  }
  for (struct link *l = c->force; l != NULL; l = l->next)
    scheduler_addunlock(s, t_rho, l->t);
  if (c->sorts != NULL) scheduler_addunlock(s, t_xv, c->sorts);

  /* Recurse? */
  if (c->split)
    for (int k = 0; k < 8; k++)
      if (c->progeny[k] != NULL)
        engine_addtasks_recv(e, c->progeny[k], t_xv, t_rho);

#else
  error("SWIFT was not compiled with MPI support.");
#endif
}

/**
 * @brief Exchange cell structures with other nodes.
 *
 * @param e The #engine.
 */

void engine_exchange_cells(struct engine *e) {

#ifdef WITH_MPI

  struct space *s = e->s;
  struct cell *cells = s->cells;
  const int nr_cells = s->nr_cells;
  const int nr_proxies = e->nr_proxies;
  int offset[nr_cells];
  MPI_Request reqs_in[engine_maxproxies];
  MPI_Request reqs_out[engine_maxproxies];
  MPI_Status status;
  ticks tic = getticks();

  /* Run through the cells and get the size of the ones that will be sent off.
   */
  int count_out = 0;
  for (int k = 0; k < nr_cells; k++) {
    offset[k] = count_out;
    if (cells[k].sendto)
      count_out += (cells[k].pcell_size = cell_getsize(&cells[k]));
  }

  /* Allocate the pcells. */
  struct pcell *pcells;
  if ((pcells = (struct pcell *)malloc(sizeof(struct pcell) * count_out)) ==
      NULL)
    error("Failed to allocate pcell buffer.");

  /* Pack the cells. */
  cell_next_tag = 0;
  for (int k = 0; k < nr_cells; k++)
    if (cells[k].sendto) {
      cell_pack(&cells[k], &pcells[offset[k]]);
      cells[k].pcell = &pcells[offset[k]];
    }

  /* Launch the proxies. */
  for (int k = 0; k < nr_proxies; k++) {
    proxy_cells_exch1(&e->proxies[k]);
    reqs_in[k] = e->proxies[k].req_cells_count_in;
    reqs_out[k] = e->proxies[k].req_cells_count_out;
  }

  /* Wait for each count to come in and start the recv. */
  for (int k = 0; k < nr_proxies; k++) {
    int pid;
    if (MPI_Waitany(nr_proxies, reqs_in, &pid, &status) != MPI_SUCCESS ||
        pid == MPI_UNDEFINED)
      error("MPI_Waitany failed.");
    // message( "request from proxy %i has arrived." , pid );
    proxy_cells_exch2(&e->proxies[pid]);
  }

  /* Wait for all the sends to have finished too. */
  if (MPI_Waitall(nr_proxies, reqs_out, MPI_STATUSES_IGNORE) != MPI_SUCCESS)
    error("MPI_Waitall on sends failed.");

  /* Set the requests for the cells. */
  for (int k = 0; k < nr_proxies; k++) {
    reqs_in[k] = e->proxies[k].req_cells_in;
    reqs_out[k] = e->proxies[k].req_cells_out;
  }

  /* Wait for each pcell array to come in from the proxies. */
  for (int k = 0; k < nr_proxies; k++) {
    int pid;
    if (MPI_Waitany(nr_proxies, reqs_in, &pid, &status) != MPI_SUCCESS ||
        pid == MPI_UNDEFINED)
      error("MPI_Waitany failed.");
    // message( "cell data from proxy %i has arrived." , pid );
    for (int count = 0, j = 0; j < e->proxies[pid].nr_cells_in; j++)
      count += cell_unpack(&e->proxies[pid].pcells_in[count],
                           e->proxies[pid].cells_in[j], e->s);
  }

  /* Wait for all the sends to have finished too. */
  if (MPI_Waitall(nr_proxies, reqs_out, MPI_STATUSES_IGNORE) != MPI_SUCCESS)
    error("MPI_Waitall on sends failed.");

  /* Count the number of particles we need to import and re-allocate
     the buffer if needed. */
  int count_in = 0;
  for (int k = 0; k < nr_proxies; k++)
    for (int j = 0; j < e->proxies[k].nr_cells_in; j++)
      count_in += e->proxies[k].cells_in[j]->count;
  if (count_in > s->size_parts_foreign) {
    if (s->parts_foreign != NULL) free(s->parts_foreign);
    s->size_parts_foreign = 1.1 * count_in;
    if (posix_memalign((void **)&s->parts_foreign, part_align,
                       sizeof(struct part) * s->size_parts_foreign) != 0)
      error("Failed to allocate foreign part data.");
  }

  /* Unpack the cells and link to the particle data. */
  struct part *parts = s->parts_foreign;
  for (int k = 0; k < nr_proxies; k++) {
    for (int j = 0; j < e->proxies[k].nr_cells_in; j++) {
      cell_link(e->proxies[k].cells_in[j], parts);
      parts = &parts[e->proxies[k].cells_in[j]->count];
    }
  }
  s->nr_parts_foreign = parts - s->parts_foreign;

  /* Is the parts buffer large enough? */
  if (s->nr_parts_foreign > s->size_parts_foreign)
    error("Foreign parts buffer too small.");

  /* Free the pcell buffer. */
  free(pcells);

  if (e->verbose)
    message("took %.3f %s.", clocks_from_ticks(getticks() - tic),
            clocks_getunit());

#else
  error("SWIFT was not compiled with MPI support.");
#endif
}

/**
 * @brief Exchange straying parts with other nodes.
 *
 * @param e The #engine.
 * @param offset The index in the parts array as of which the foreign parts
 *reside.
 * @param ind The ID of the foreign #cell.
 * @param N The number of stray parts.
 *
 * @return The number of arrived parts copied to parts and xparts.
 */

int engine_exchange_strays(struct engine *e, int offset, size_t *ind,
                           size_t N) {

#ifdef WITH_MPI

  struct space *s = e->s;
  ticks tic = getticks();

  /* Re-set the proxies. */
  for (int k = 0; k < e->nr_proxies; k++) e->proxies[k].nr_parts_out = 0;

  /* Put the parts into the corresponding proxies. */
  for (size_t k = 0; k < N; k++) {
    const int node_id = e->s->cells[ind[k]].nodeID;
    if (node_id < 0 || node_id >= e->nr_nodes)
      error("Bad node ID %i.", node_id);
    const int pid = e->proxy_ind[node_id];
    if (pid < 0)
      error(
          "Do not have a proxy for the requested nodeID %i for part with "
          "id=%llu, x=[%e,%e,%e].",
          node_id, s->parts[offset + k].id, s->parts[offset + k].x[0],
          s->parts[offset + k].x[1], s->parts[offset + k].x[2]);
    proxy_parts_load(&e->proxies[pid], &s->parts[offset + k],
                     &s->xparts[offset + k], 1);
  }

  /* Launch the proxies. */
  MPI_Request reqs_in[2 * engine_maxproxies];
  MPI_Request reqs_out[2 * engine_maxproxies];
  for (int k = 0; k < e->nr_proxies; k++) {
    proxy_parts_exch1(&e->proxies[k]);
    reqs_in[k] = e->proxies[k].req_parts_count_in;
    reqs_out[k] = e->proxies[k].req_parts_count_out;
  }

  /* Wait for each count to come in and start the recv. */
  for (int k = 0; k < e->nr_proxies; k++) {
    int pid;
    if (MPI_Waitany(e->nr_proxies, reqs_in, &pid, MPI_STATUS_IGNORE) !=
            MPI_SUCCESS ||
        pid == MPI_UNDEFINED)
      error("MPI_Waitany failed.");
    // message( "request from proxy %i has arrived." , pid );
    proxy_parts_exch2(&e->proxies[pid]);
  }

  /* Wait for all the sends to have finished too. */
  if (MPI_Waitall(e->nr_proxies, reqs_out, MPI_STATUSES_IGNORE) != MPI_SUCCESS)
    error("MPI_Waitall on sends failed.");

  /* Count the total number of incoming particles and make sure we have
     enough space to accommodate them. */
  size_t count_in = 0;
  for (int k = 0; k < e->nr_proxies; k++) count_in += e->proxies[k].nr_parts_in;
  if (e->verbose) message("sent out %zi particles, got %zi back.", N, count_in);
  if (offset + count_in > s->size_parts) {
    s->size_parts = (offset + count_in) * 1.05;
    struct part *parts_new = NULL;
    struct xpart *xparts_new = NULL;
    if (posix_memalign((void **)&parts_new, part_align,
                       sizeof(struct part) * s->size_parts) != 0 ||
        posix_memalign((void **)&xparts_new, part_align,
                       sizeof(struct xpart) * s->size_parts) != 0)
      error("Failed to allocate new part data.");
    memcpy(parts_new, s->parts, sizeof(struct part) * offset);
    memcpy(xparts_new, s->xparts, sizeof(struct xpart) * offset);
    free(s->parts);
    free(s->xparts);
    s->parts = parts_new;
    s->xparts = xparts_new;
  }

  /* Collect the requests for the particle data from the proxies. */
  int nr_in = 0, nr_out = 0;
  for (int k = 0; k < e->nr_proxies; k++) {
    if (e->proxies[k].nr_parts_in > 0) {
      reqs_in[2 * k] = e->proxies[k].req_parts_in;
      reqs_in[2 * k + 1] = e->proxies[k].req_xparts_in;
      nr_in += 1;
    } else
      reqs_in[2 * k] = reqs_in[2 * k + 1] = MPI_REQUEST_NULL;
    if (e->proxies[k].nr_parts_out > 0) {
      reqs_out[2 * k] = e->proxies[k].req_parts_out;
      reqs_out[2 * k + 1] = e->proxies[k].req_xparts_out;
      nr_out += 1;
    } else
      reqs_out[2 * k] = reqs_out[2 * k + 1] = MPI_REQUEST_NULL;
  }

  /* Wait for each part array to come in and collect the new
     parts from the proxies. */
  size_t count = 0;
  for (int k = 0; k < 2 * (nr_in + nr_out); k++) {
    int err, pid;
    if ((err = MPI_Waitany(2 * e->nr_proxies, reqs_in, &pid,
                           MPI_STATUS_IGNORE)) != MPI_SUCCESS) {
      char buff[MPI_MAX_ERROR_STRING];
      int res;
      MPI_Error_string(err, buff, &res);
      error("MPI_Waitany failed (%s).", buff);
    }
    if (pid == MPI_UNDEFINED) break;
    // message( "request from proxy %i has arrived." , pid );
    if (reqs_in[pid & ~1] == MPI_REQUEST_NULL &&
        reqs_in[pid | 1] == MPI_REQUEST_NULL) {
      struct proxy *p = &e->proxies[pid >> 1];
      memcpy(&s->parts[offset + count], p->parts_in,
             sizeof(struct part) * p->nr_parts_in);
      memcpy(&s->xparts[offset + count], p->xparts_in,
             sizeof(struct xpart) * p->nr_parts_in);
      /* for (int k = offset; k < offset + count; k++)
         message(
            "received particle %lli, x=[%.3e %.3e %.3e], h=%.3e, from node %i.",
            s->parts[k].id, s->parts[k].x[0], s->parts[k].x[1],
            s->parts[k].x[2], s->parts[k].h, p->nodeID); */
      count += p->nr_parts_in;
    }
  }

  /* Wait for all the sends to have finished too. */
  if (nr_out > 0)
    if (MPI_Waitall(2 * e->nr_proxies, reqs_out, MPI_STATUSES_IGNORE) !=
        MPI_SUCCESS)
      error("MPI_Waitall on sends failed.");

  if (e->verbose)
    message("took %.3f %s.", clocks_from_ticks(getticks() - tic),
            clocks_getunit());

  /* Return the number of harvested parts. */
  return count;

#else
  error("SWIFT was not compiled with MPI support.");
  return 0;
#endif
}

/**
 * @brief Constructs the top-level pair tasks for the first hydro loop over
 *neighbours
 *
 * Here we construct all the tasks for all possible neighbouring non-empty
 * local cells in the hierarchy. No dependencies are being added thus far. 
 * Additional loop over neighbours can later be added by simply duplicating
 * all the tasks created by this function.
 *
 * @param e The #engine.
 */
void engine_make_hydroloop_tasks(struct engine *e) {

  struct space *s = e->s;
  struct scheduler *sched = &e->sched;
  const int nodeID = e->nodeID;
  const int *cdim = s->cdim;
  struct cell *cells = s->cells;

  /* Run through the highest level of cells and add pairs. */
  for (int i = 0; i < cdim[0]; i++) {
    for (int j = 0; j < cdim[1]; j++) {
      for (int k = 0; k < cdim[2]; k++) {
        int cid = cell_getid(cdim, i, j, k);

        /* Skip cells without hydro particles */
        if (cells[cid].count == 0) continue;
        struct cell *ci = &cells[cid];

        /* If the cells is local build a self-interaction */
        if (ci->nodeID == nodeID)
          scheduler_addtask(sched, task_type_self, task_subtype_density, 0, 0,
                            ci, NULL, 0);

        /* Now loop over all the neighbours of this cell */
        for (int ii = -1; ii < 2; ii++) {
          int iii = i + ii;
          if (!s->periodic && (iii < 0 || iii >= cdim[0])) continue;
          iii = (iii + cdim[0]) % cdim[0];
          for (int jj = -1; jj < 2; jj++) {
            int jjj = j + jj;
            if (!s->periodic && (jjj < 0 || jjj >= cdim[1])) continue;
            jjj = (jjj + cdim[1]) % cdim[1];
            for (int kk = -1; kk < 2; kk++) {
              int kkk = k + kk;
              if (!s->periodic && (kkk < 0 || kkk >= cdim[2])) continue;
              kkk = (kkk + cdim[2]) % cdim[2];
              int cjd = cell_getid(cdim, iii, jjj, kkk);
              struct cell *cj = &cells[cjd];

              /* Is that neighbour local and does it have particles ? */
              if (cid >= cjd || cj->count == 0 ||
                  (ci->nodeID != nodeID && cj->nodeID != nodeID))
                continue;
              int sid = sortlistID[(kk + 1) + 3 * ((jj + 1) + 3 * (ii + 1))];
              scheduler_addtask(sched, task_type_pair, task_subtype_density,
                                sid, 0, ci, cj, 1);
            }
          }
        }
      }
<<<<<<< HEAD
    }
  }
}

/**
 * @brief Counts the tasks associated with one cell and constructs the links
 *
 * For each hydrodynamic task, construct the links with the corresponding cell.
 * Similarly, construct the dependencies for all the sorting tasks.
 *
 * @param e The #engine.
 */
void engine_count_and_link_tasks(struct engine *e) {

  struct scheduler *sched = &e->sched;
  const int nr_tasks = sched->nr_tasks;
=======

  /* /\* Add the gravity mm tasks. *\/ */
  /* for (int i = 0; i < nr_cells; i++) */
  /*   if (cells[i].gcount > 0) { */
  /*     scheduler_addtask(sched, task_type_grav_mm, task_subtype_none, -1, 0,
   */
  /*                       &cells[i], NULL, 0); */
  /*     for (int j = i + 1; j < nr_cells; j++) */
  /*       if (cells[j].gcount > 0) */
  /*         scheduler_addtask(sched, task_type_grav_mm, task_subtype_none, -1,
   * 0, */
  /*                           &cells[i], &cells[j], 0); */
  /* } */

  /* Split the tasks. */
  scheduler_splittasks(sched);

  /* Allocate the list of cell-task links. The maximum number of links
     is the number of cells (s->tot_cells) times the number of neighbours (27)
     times the number of interaction types (2, density and force). */
  if (e->links != NULL) free(e->links);
  e->size_links = s->tot_cells * 27 * 2;
  if ((e->links = malloc(sizeof(struct link) * e->size_links)) == NULL)
    error("Failed to allocate cell-task links.");
  e->nr_links = 0;

  /* /\* Add the gravity up/down tasks at the top-level cells and push them
   * down. *\/ */
  /* for (int k = 0; k < nr_cells; k++) */
  /*   if (cells[k].nodeID == nodeID && cells[k].gcount > 0) { */

  /*     /\* Create tasks at top level. *\/ */
  /*     struct task *up = */
  /*         scheduler_addtask(sched, task_type_grav_up, task_subtype_none, 0,
   * 0, */
  /*                           &cells[k], NULL, 0); */
  /*     struct task *down = */
  /*         scheduler_addtask(sched, task_type_grav_down, task_subtype_none, 0,
   * 0, */
  /*                           &cells[k], NULL, 0); */

  /*     /\* Push tasks down the cell hierarchy. *\/ */
  /*     engine_addtasks_grav(e, &cells[k], up, down); */
  /*   } */
>>>>>>> 7af3ec24

  for (int k = 0; k < nr_tasks; k++) {

    /* Get the current task. */
    struct task *t = &sched->tasks[k];
    if (t->skip) continue;

    /* Link sort tasks together. */
    if (t->type == task_type_sort && t->ci->split)
      for (int j = 0; j < 8; j++)
        if (t->ci->progeny[j] != NULL && t->ci->progeny[j]->sorts != NULL) {
          t->ci->progeny[j]->sorts->skip = 0;
          scheduler_addunlock(sched, t->ci->progeny[j]->sorts, t);
        }

    /* Link density tasks to cells. */
    if (t->type == task_type_self) {
      atomic_inc(&t->ci->nr_tasks);
      if (t->subtype == task_subtype_density) {
        t->ci->density = engine_addlink(e, t->ci->density, t);
        atomic_inc(&t->ci->nr_density);
      }
    } else if (t->type == task_type_pair) {
      atomic_inc(&t->ci->nr_tasks);
      atomic_inc(&t->cj->nr_tasks);
      if (t->subtype == task_subtype_density) {
        t->ci->density = engine_addlink(e, t->ci->density, t);
        atomic_inc(&t->ci->nr_density);
        t->cj->density = engine_addlink(e, t->cj->density, t);
        atomic_inc(&t->cj->nr_density);
      }
    } else if (t->type == task_type_sub) {
      atomic_inc(&t->ci->nr_tasks);
      if (t->cj != NULL) atomic_inc(&t->cj->nr_tasks);
      if (t->subtype == task_subtype_density) {
        t->ci->density = engine_addlink(e, t->ci->density, t);
        atomic_inc(&t->ci->nr_density);
        if (t->cj != NULL) {
          t->cj->density = engine_addlink(e, t->cj->density, t);
          atomic_inc(&t->cj->nr_density);
        }
      }
    }

    /* /\* Link gravity multipole tasks to the up/down tasks. *\/ */
    /* if (t->type == task_type_grav_mm || */
    /*     (t->type == task_type_sub && t->subtype == task_subtype_grav)) { */
    /*   atomic_inc(&t->ci->nr_tasks); */
    /*   scheduler_addunlock(sched, t->ci->grav_up, t); */
    /*   scheduler_addunlock(sched, t, t->ci->grav_down); */
    /*   if (t->cj != NULL && t->ci->grav_up != t->cj->grav_up) { */
    /*     scheduler_addunlock(sched, t->cj->grav_up, t); */
    /*     scheduler_addunlock(sched, t, t->cj->grav_down); */
    /*   } */
    /* } */
  }
}

/**
 * @brief Duplicates the first hydro loop and creates the corresponding
 *dependencies using the ghost tasks.
 *
 * @parma e The #engine.
 */
void engine_make_extra_hydroloop_tasks(struct engine *e) {

  struct scheduler *sched = &e->sched;
  const int nodeID = e->nodeID;
  const int nr_tasks = sched->nr_tasks;

  for (int k = 0; k < nr_tasks; k++) {

    /* Get a pointer to the task. */
    struct task *t = &sched->tasks[k];

    /* Skip? */
    if (t->skip) continue;

    /* Self-interaction? */
    if (t->type == task_type_self && t->subtype == task_subtype_density) {
      scheduler_addunlock(sched, t->ci->super->init, t);
      scheduler_addunlock(sched, t, t->ci->super->ghost);
      struct task *t2 = scheduler_addtask(
          sched, task_type_self, task_subtype_force, 0, 0, t->ci, NULL, 0);
      scheduler_addunlock(sched, t->ci->super->ghost, t2);
      scheduler_addunlock(sched, t2, t->ci->super->kick);
      t->ci->force = engine_addlink(e, t->ci->force, t2);
      atomic_inc(&t->ci->nr_force);
    }

    /* Otherwise, pair interaction? */
    else if (t->type == task_type_pair && t->subtype == task_subtype_density) {
      struct task *t2 = scheduler_addtask(
          sched, task_type_pair, task_subtype_force, 0, 0, t->ci, t->cj, 0);
      if (t->ci->nodeID == nodeID) {
        scheduler_addunlock(sched, t->ci->super->init, t);
        scheduler_addunlock(sched, t, t->ci->super->ghost);
        scheduler_addunlock(sched, t->ci->super->ghost, t2);
        scheduler_addunlock(sched, t2, t->ci->super->kick);
      }
      if (t->cj->nodeID == nodeID && t->ci->super != t->cj->super) {
        scheduler_addunlock(sched, t->cj->super->init, t);
        scheduler_addunlock(sched, t, t->cj->super->ghost);
        scheduler_addunlock(sched, t->cj->super->ghost, t2);
        scheduler_addunlock(sched, t2, t->cj->super->kick);
      }
      t->ci->force = engine_addlink(e, t->ci->force, t2);
      atomic_inc(&t->ci->nr_force);
      t->cj->force = engine_addlink(e, t->cj->force, t2);
      atomic_inc(&t->cj->nr_force);
    }

    /* Otherwise, sub interaction? */
    else if (t->type == task_type_sub && t->subtype == task_subtype_density) {
      struct task *t2 =
          scheduler_addtask(sched, task_type_sub, task_subtype_force, t->flags,
                            0, t->ci, t->cj, 0);
      if (t->ci->nodeID == nodeID) {
        scheduler_addunlock(sched, t, t->ci->super->ghost);
        scheduler_addunlock(sched, t->ci->super->ghost, t2);
        scheduler_addunlock(sched, t2, t->ci->super->kick);
      }
      if (t->cj != NULL && t->cj->nodeID == nodeID &&
          t->ci->super != t->cj->super) {
        scheduler_addunlock(sched, t, t->cj->super->ghost);
        scheduler_addunlock(sched, t->cj->super->ghost, t2);
        scheduler_addunlock(sched, t2, t->cj->super->kick);
      }
      t->ci->force = engine_addlink(e, t->ci->force, t2);
      atomic_inc(&t->ci->nr_force);
      if (t->cj != NULL) {
        t->cj->force = engine_addlink(e, t->cj->force, t2);
        atomic_inc(&t->cj->nr_force);
      }
    }

    /* /\* Kick tasks should rely on the grav_down tasks of their cell. *\/ */
    /* else if (t->type == task_type_kick && t->ci->grav_down != NULL) */
    /*   scheduler_addunlock(sched, t->ci->grav_down, t); */
  }
}

/**
 * @brief Constructs the top-level pair tasks for the gravity M-M interactions
 *
 * @param e The #engine.
 */
void engine_make_gravityinteraction_tasks(struct engine *e) {

  struct space *s = e->s;
  struct scheduler *sched = &e->sched;
  const int nr_cells = s->nr_cells;
  struct cell *cells = s->cells;

  /* Loop over all cells. */
  for (int i = 0; i < nr_cells; i++) {

    /* If it has gravity particles, add a self-task */
    if (cells[i].gcount > 0) {
      scheduler_addtask(sched, task_type_grav_mm, task_subtype_none, -1, 0,
                        &cells[i], NULL, 0);

      /* Loop over all remainding cells */
      for (int j = i + 1; j < nr_cells; j++) {

        /* If that other cell has gravity parts, add a pair interaction */
        if (cells[j].gcount > 0) {
          scheduler_addtask(sched, task_type_grav_mm, task_subtype_none, -1, 0,
                            &cells[i], &cells[j], 0);
        }
      }
    }
  }
}

/**
 * @brief Constructs the gravity tasks building the multipoles and propagating
 *them to the children
 *
 * @param e The #engine.
 */
void engine_make_gravityrecursive_tasks(struct engine *e) {

  struct space *s = e->s;
  struct scheduler *sched = &e->sched;
  const int nodeID = e->nodeID;
  const int nr_cells = s->nr_cells;
  struct cell *cells = s->cells;

  for (int k = 0; k < nr_cells; k++) {

    /* Only do this for local cells containing gravity particles */
    if (cells[k].nodeID == nodeID && cells[k].gcount > 0) {

      /* Create tasks at top level. */
      struct task *up =
          scheduler_addtask(sched, task_type_grav_up, task_subtype_none, 0, 0,
                            &cells[k], NULL, 0);
      struct task *down =
          scheduler_addtask(sched, task_type_grav_down, task_subtype_none, 0, 0,
                            &cells[k], NULL, 0);

      /* Push tasks down the cell hierarchy. */
      engine_addtasks_grav(e, &cells[k], up, down);
    }
  }
}

/**
 * @brief Fill the #space's task list.
 *
 * @param e The #engine we are working with.
 */

void engine_maketasks(struct engine *e) {

  struct space *s = e->s;
  struct scheduler *sched = &e->sched;
  struct cell *cells = s->cells;
  const int nr_cells = s->nr_cells;
  const ticks tic = getticks();

  /* Re-set the scheduler. */
  scheduler_reset(sched, s->tot_cells * engine_maxtaskspercell);

  /* Add the space sorting tasks. */
  for (int i = 0; i < e->nr_threads; i++)
    scheduler_addtask(sched, task_type_psort, task_subtype_none, i, 0, NULL,
                      NULL, 0);

  /* Construct the firt hydro loop over neighbours */
  engine_make_hydroloop_tasks(e);

  /* Add the gravity mm tasks. */
  if ((e->policy & engine_policy_self_gravity) == engine_policy_self_gravity)
    engine_make_gravityinteraction_tasks(e);

  /* Split the tasks. */
  scheduler_splittasks(sched);

  /* Allocate the list of cell-task links. The maximum number of links
     is the number of cells (s->tot_cells) times the number of neighbours (27)
     times the number of interaction types (2, density and force). */
  if (e->links != NULL) free(e->links);
  e->size_links = s->tot_cells * 27 * 2;
  if ((e->links = malloc(sizeof(struct link) * e->size_links)) == NULL)
    error("Failed to allocate cell-task links.");
  e->nr_links = 0;

  /* Add the gravity up/down tasks at the top-level cells and push them down. */
  if ((e->policy & engine_policy_self_gravity) == engine_policy_self_gravity)
    engine_make_gravityrecursive_tasks(e);

  /* Count the number of tasks associated with each cell and
     store the density tasks in each cell, and make each sort
     depend on the sorts of its progeny. */
  engine_count_and_link_tasks(e);

  /* Append a ghost task to each cell, and add kick tasks to the
     super cells. */
  for (int k = 0; k < nr_cells; k++)
    engine_make_ghost_tasks(e, &cells[k], NULL);

  /* Run through the tasks and make force tasks for each density task.
     Each force task depends on the cell ghosts and unlocks the kick task
     of its super-cell. */
  engine_make_extra_hydroloop_tasks(e);

  /* Add the communication tasks if MPI is being used. */
  if ((e->policy & engine_policy_mpi) == engine_policy_mpi) {

    /* Loop over the proxies. */
    for (int pid = 0; pid < e->nr_proxies; pid++) {

      /* Get a handle on the proxy. */
      struct proxy *p = &e->proxies[pid];

      /* Loop through the proxy's incoming cells and add the
         recv tasks. */
      for (int k = 0; k < p->nr_cells_in; k++)
        engine_addtasks_recv(e, p->cells_in[k], NULL, NULL);

      /* Loop through the proxy's outgoing cells and add the
         send tasks. */
      for (int k = 0; k < p->nr_cells_out; k++)
        engine_addtasks_send(e, p->cells_out[k], p->cells_in[0]);
    }
  }

  /* Set the unlocks per task. */
  scheduler_set_unlocks(sched);

  /* Rank the tasks. */
  scheduler_ranktasks(sched);

  /* Weight the tasks. */
  scheduler_reweight(sched);

  /* Set the tasks age. */
  e->tasks_age = 0;

  if (e->verbose)
    message("took %.3f %s.", clocks_from_ticks(getticks() - tic),
            clocks_getunit());
}

/**
 * @brief Mark tasks to be skipped and set the sort flags accordingly.
 *
 * @return 1 if the space has to be rebuilt, 0 otherwise.
 */

int engine_marktasks(struct engine *e) {

  struct scheduler *s = &e->sched;
  const int nr_tasks = s->nr_tasks, *ind = s->tasks_ind;
  struct task *tasks = s->tasks;
  const float ti_end = e->ti_current;
  const ticks tic = getticks();

  /* Much less to do here if we're on a fixed time-step. */
  if ((e->policy & engine_policy_fixdt) == engine_policy_fixdt) {

    /* Run through the tasks and mark as skip or not. */
    for (int k = 0; k < nr_tasks; k++) {

      /* Get a handle on the kth task. */
      struct task *t = &tasks[ind[k]];

      /* Pair? */
      if (t->type == task_type_pair ||
          (t->type == task_type_sub && t->cj != NULL)) {

        /* Local pointers. */
        const struct cell *ci = t->ci;
        const struct cell *cj = t->cj;

        /* Too much particle movement? */
        if (t->tight &&
            (fmaxf(ci->h_max, cj->h_max) + ci->dx_max + cj->dx_max > cj->dmin ||
             ci->dx_max > space_maxreldx * ci->h_max ||
             cj->dx_max > space_maxreldx * cj->h_max))
          return 1;

      }

      /* Sort? */
      else if (t->type == task_type_sort) {

        /* If all the sorts have been done, make this task implicit. */
        if (!(t->flags & (t->flags ^ t->ci->sorted))) t->implicit = 1;
      }
    }

    /* Multiple-timestep case */
  } else {

    /* Run through the tasks and mark as skip or not. */
    for (int k = 0; k < nr_tasks; k++) {

      /* Get a handle on the kth task. */
      struct task *t = &tasks[ind[k]];

      /* Sort-task? Note that due to the task ranking, the sorts
         will all come before the pairs. */
      if (t->type == task_type_sort) {

        /* Re-set the flags. */
        t->flags = 0;
        t->skip = 1;

      }

      /* Single-cell task? */
      else if (t->type == task_type_self || t->type == task_type_ghost ||
               (t->type == task_type_sub && t->cj == NULL)) {

        /* Set this task's skip. */
        t->skip = (t->ci->ti_end_min > ti_end);
      }

      /* Pair? */
      else if (t->type == task_type_pair ||
               (t->type == task_type_sub && t->cj != NULL)) {

        /* Local pointers. */
        const struct cell *ci = t->ci;
        const struct cell *cj = t->cj;

        /* Set this task's skip. */
        t->skip = (ci->ti_end_min > ti_end && cj->ti_end_min > ti_end);

        /* Too much particle movement? */
        if (t->tight &&
            (fmaxf(ci->h_max, cj->h_max) + ci->dx_max + cj->dx_max > cj->dmin ||
             ci->dx_max > space_maxreldx * ci->h_max ||
             cj->dx_max > space_maxreldx * cj->h_max))
          return 1;

        /* Set the sort flags. */
        if (!t->skip && t->type == task_type_pair) {
          if (!(ci->sorted & (1 << t->flags))) {
            ci->sorts->flags |= (1 << t->flags);
            ci->sorts->skip = 0;
          }
          if (!(cj->sorted & (1 << t->flags))) {
            cj->sorts->flags |= (1 << t->flags);
            cj->sorts->skip = 0;
          }
        }

      }

      /* Kick? */
      else if (t->type == task_type_kick) {
        t->skip = (t->ci->ti_end_min > ti_end);
        t->ci->updated = 0;
      }

      /* Drift? */
      else if (t->type == task_type_drift)
        t->skip = 0;

      /* Init? */
      else if (t->type == task_type_init) {
        /* Set this task's skip. */
        t->skip = (t->ci->ti_end_min > ti_end);
      }

      /* None? */
      else if (t->type == task_type_none)
        t->skip = 1;
    }
  }

  if (e->verbose)
    message("took %.3f %s.", clocks_from_ticks(getticks() - tic),
            clocks_getunit());

  /* All is well... */
  return 0;
}

/**
 * @brief Prints the number of tasks in the engine
 *
 * @param e The #engine.
 */

void engine_print_task_counts(struct engine *e) {

  struct scheduler *sched = &e->sched;

  /* Count and print the number of each task type. */
  int counts[task_type_count + 1];
  for (int k = 0; k <= task_type_count; k++) counts[k] = 0;
  for (int k = 0; k < sched->nr_tasks; k++)
    if (!sched->tasks[k].skip)
      counts[(int)sched->tasks[k].type] += 1;
    else
      counts[task_type_count] += 1;
#ifdef WITH_MPI
  printf("[%04i] %s engine_print_task_counts: task counts are [ %s=%i",
         e->nodeID, clocks_get_timesincestart(), taskID_names[0], counts[0]);
#else
  printf("%s engine_print_task_counts: task counts are [ %s=%i",
         clocks_get_timesincestart(), taskID_names[0], counts[0]);
#endif
  for (int k = 1; k < task_type_count; k++)
    printf(" %s=%i", taskID_names[k], counts[k]);
  printf(" skipped=%i ]\n", counts[task_type_count]);
  fflush(stdout);
  message("nr_parts = %zi.", e->s->nr_parts);
}

/**
 * @brief Rebuild the space and tasks.
 *
 * @param e The #engine.
 */

void engine_rebuild(struct engine *e) {

  ticks tic = getticks();

  /* Clear the forcerebuild flag, whatever it was. */
  e->forcerebuild = 0;

  /* Re-build the space. */
  space_rebuild(e->s, 0.0, e->verbose);

/* If in parallel, exchange the cell structure. */
#ifdef WITH_MPI
  engine_exchange_cells(e);
#endif

  /* Re-build the tasks. */
  engine_maketasks(e);

  /* Run through the tasks and mark as skip or not. */
  if (engine_marktasks(e))
    error("engine_marktasks failed after space_rebuild.");

  /* Print the status of the system */
  engine_print_task_counts(e);

  if (e->verbose)
    message("took %.3f %s.", clocks_from_ticks(getticks() - tic),
            clocks_getunit());
}

/**
 * @brief Prepare the #engine by re-building the cells and tasks.
 *
 * @param e The #engine to prepare.
 */

void engine_prepare(struct engine *e) {

  TIMER_TIC;

  /* Run through the tasks and mark as skip or not. */
  int rebuild = (e->forcerebuild || engine_marktasks(e));

/* Collect the values of rebuild from all nodes. */
#ifdef WITH_MPI
  int buff;
  if (MPI_Allreduce(&rebuild, &buff, 1, MPI_INT, MPI_MAX, MPI_COMM_WORLD) !=
      MPI_SUCCESS)
    error("Failed to aggregate the rebuild flag across nodes.");
  rebuild = buff;
#endif
  e->tic_step = getticks();

  /* Did this not go through? */
  if (rebuild) {
    engine_rebuild(e);
  }

  /* Re-rank the tasks every now and then. */
  if (e->tasks_age % engine_tasksreweight == 1) {
    scheduler_reweight(&e->sched);
  }
  e->tasks_age += 1;

  TIMER_TOC(timer_prepare);

  if (e->verbose)
    message("took %.3f %s.", clocks_from_ticks(getticks() - tic),
            clocks_getunit());
}

/**
 * @brief Implements a barrier for the #runner threads.
 *
 * @param e The #engine.
 * @param tid The thread ID
 */

void engine_barrier(struct engine *e, int tid) {

  /* First, get the barrier mutex. */
  if (pthread_mutex_lock(&e->barrier_mutex) != 0)
    error("Failed to get barrier mutex.");

  /* This thread is no longer running. */
  e->barrier_running -= 1;

  /* If all threads are in, send a signal... */
  if (e->barrier_running == 0)
    if (pthread_cond_broadcast(&e->barrier_cond) != 0)
      error("Failed to broadcast barrier full condition.");

  /* Wait for the barrier to open. */
  while (e->barrier_launch == 0 || tid >= e->barrier_launchcount)
    if (pthread_cond_wait(&e->barrier_cond, &e->barrier_mutex) != 0)
      error("Error waiting for barrier to close.");

  /* This thread has been launched. */
  e->barrier_running += 1;
  e->barrier_launch -= 1;

  /* If I'm the last one out, signal the condition again. */
  if (e->barrier_launch == 0)
    if (pthread_cond_broadcast(&e->barrier_cond) != 0)
      error("Failed to broadcast empty barrier condition.");

  /* Last but not least, release the mutex. */
  if (pthread_mutex_unlock(&e->barrier_mutex) != 0)
    error("Failed to get unlock the barrier mutex.");
}

/**
 * @brief Mapping function to collect the data from the kick.
 */

void engine_collect_kick(struct cell *c) {

  /* Skip super-cells (Their values are already set) */
  if (c->kick != NULL) return;

  /* Counters for the different quantities. */
  int updated = 0;
  double e_kin = 0.0, e_int = 0.0, e_pot = 0.0;
  float mom[3] = {0.0f, 0.0f, 0.0f}, ang[3] = {0.0f, 0.0f, 0.0f};
  int ti_end_min = max_nr_timesteps, ti_end_max = 0;

  /* Only do something is the cell is non-empty */
  if (c->count != 0) {

    /* If this cell is not split, I'm in trouble. */
    if (!c->split) error("Cell has no super-cell.");

    /* Collect the values from the progeny. */
    for (int k = 0; k < 8; k++) {
      struct cell *cp = c->progeny[k];
      if (cp != NULL) {

        /* Recurse */
        engine_collect_kick(cp);

        /* And update */
        ti_end_min = min(ti_end_min, cp->ti_end_min);
        ti_end_max = max(ti_end_max, cp->ti_end_max);
        updated += cp->updated;
        e_kin += cp->e_kin;
        e_int += cp->e_int;
        e_pot += cp->e_pot;
        mom[0] += cp->mom[0];
        mom[1] += cp->mom[1];
        mom[2] += cp->mom[2];
        ang[0] += cp->ang[0];
        ang[1] += cp->ang[1];
        ang[2] += cp->ang[2];
      }
    }
  }

  /* Store the collected values in the cell. */
  c->ti_end_min = ti_end_min;
  c->ti_end_max = ti_end_max;
  c->updated = updated;
  c->e_kin = e_kin;
  c->e_int = e_int;
  c->e_pot = e_pot;
  c->mom[0] = mom[0];
  c->mom[1] = mom[1];
  c->mom[2] = mom[2];
  c->ang[0] = ang[0];
  c->ang[1] = ang[1];
  c->ang[2] = ang[2];
}

/**
 * @brief Launch the runners.
 *
 * @param e The #engine.
 * @param nr_runners The number of #runner to let loose.
 * @param mask The task mask to launch.
 * @param submask The sub-task mask to launch.
 */

void engine_launch(struct engine *e, int nr_runners, unsigned int mask,
                   unsigned int submask) {

  /* Prepare the scheduler. */
  atomic_inc(&e->sched.waiting);

  /* Cry havoc and let loose the dogs of war. */
  e->barrier_launch = nr_runners;
  e->barrier_launchcount = nr_runners;
  if (pthread_cond_broadcast(&e->barrier_cond) != 0)
    error("Failed to broadcast barrier open condition.");

  /* Load the tasks. */
  pthread_mutex_unlock(&e->barrier_mutex);
  scheduler_start(&e->sched, mask, submask);
  pthread_mutex_lock(&e->barrier_mutex);

  /* Remove the safeguard. */
  pthread_mutex_lock(&e->sched.sleep_mutex);
  atomic_dec(&e->sched.waiting);
  pthread_cond_broadcast(&e->sched.sleep_cond);
  pthread_mutex_unlock(&e->sched.sleep_mutex);

  /* Sit back and wait for the runners to come home. */
  while (e->barrier_launch || e->barrier_running)
    if (pthread_cond_wait(&e->barrier_cond, &e->barrier_mutex) != 0)
      error("Error while waiting for barrier.");
}

/**
 * @brief Initialises the particles and set them in a state ready to move
 *forward in time.
 *
 * @param e The #engine
 */
void engine_init_particles(struct engine *e) {

  struct space *s = e->s;

  if (e->nodeID == 0) message("Initialising particles");

  /* Make sure all particles are ready to go */
  /* i.e. clean-up any stupid state in the ICs */
  space_map_cells_pre(s, 1, cell_init_parts, NULL);

  engine_prepare(e);

  engine_marktasks(e);

  // printParticle(e->s->parts, 1000, e->s->nr_parts);
  // printParticle(e->s->parts, 515050, e->s->nr_parts);

  // message("\n0th DENSITY CALC\n");

  /* Build the masks corresponding to the policy */
  unsigned int mask = 0;
  unsigned int submask = 0;

  /* We always have sort tasks */
  mask |= 1 << task_type_sort;

  /* Add the tasks corresponding to hydro operations to the masks */
  if ((e->policy & engine_policy_hydro) == engine_policy_hydro) {

    mask |= 1 << task_type_init;
    mask |= 1 << task_type_self;
    mask |= 1 << task_type_pair;
    mask |= 1 << task_type_sub;
    mask |= 1 << task_type_ghost;

    submask |= 1 << task_subtype_density;
  }

  /* Add the tasks corresponding to self-gravity to the masks */
  if ((e->policy & engine_policy_self_gravity) == engine_policy_self_gravity) {

    /* Nothing here for now */
  }

  /* Add the tasks corresponding to self-gravity to the masks */
  if ((e->policy & engine_policy_external_gravity) ==
      engine_policy_external_gravity) {

    /* Nothing here for now */
  }

  /* Add MPI tasks if need be */
  if ((e->policy & engine_policy_mpi) == engine_policy_mpi) {

    mask |= 1 << task_type_send;
    mask |= 1 << task_type_recv;
  }

  /* Now, launch the calculation */
  TIMER_TIC;
  engine_launch(e, e->nr_threads, mask, submask);
  TIMER_TOC(timer_runners);

  // message("\n0th ENTROPY CONVERSION\n")

  /* Apply some conversions (e.g. internal energy -> entropy) */
  space_map_cells_pre(s, 1, cell_convert_hydro, NULL);

  // printParticle(e->s->parts, e->s->xparts,1000, e->s->nr_parts);
  // printParticle(e->s->parts, e->s->xparts,515050, e->s->nr_parts);

  /* Ready to go */
  e->step = -1;
}

/**
 * @brief Let the #engine loose to compute the forces.
 *
 * @param e The #engine.
 */
void engine_step(struct engine *e) {

  int updates = 0;
  int ti_end_min = max_nr_timesteps, ti_end_max = 0;
  double e_pot = 0.0, e_int = 0.0, e_kin = 0.0;
  float mom[3] = {0.0, 0.0, 0.0};
  float ang[3] = {0.0, 0.0, 0.0};
  struct space *s = e->s;

  TIMER_TIC2;

  struct clocks_time time1, time2;
  clocks_gettime(&time1);

  /* Collect the cell data. */
  for (int k = 0; k < s->nr_cells; k++)
    if (s->cells[k].nodeID == e->nodeID) {
      struct cell *c = &s->cells[k];

      /* Recurse */
      engine_collect_kick(c);

      /* And aggregate */
      ti_end_min = min(ti_end_min, c->ti_end_min);
      ti_end_max = max(ti_end_max, c->ti_end_max);
      e_kin += c->e_kin;
      e_int += c->e_int;
      e_pot += c->e_pot;
      updates += c->updated;
      mom[0] += c->mom[0];
      mom[1] += c->mom[1];
      mom[2] += c->mom[2];
      ang[0] += c->ang[0];
      ang[1] += c->ang[1];
      ang[2] += c->ang[2];
    }

/* Aggregate the data from the different nodes. */
#ifdef WITH_MPI
  {
    int in_i[4], out_i[4];
    out_i[0] = ti_end_min;
    if (MPI_Allreduce(out_i, in_i, 1, MPI_INT, MPI_MIN, MPI_COMM_WORLD) !=
        MPI_SUCCESS)
      error("Failed to aggregate t_end_min.");
    ti_end_min = in_i[0];
    out_i[0] = ti_end_max;
    if (MPI_Allreduce(out_i, in_i, 1, MPI_INT, MPI_MAX, MPI_COMM_WORLD) !=
        MPI_SUCCESS)
      error("Failed to aggregate t_end_max.");
    ti_end_max = in_i[0];
  }
  {
    double in_d[4], out_d[4];
    out_d[0] = updates;
    out_d[1] = e_kin;
    out_d[2] = e_int;
    out_d[3] = e_pot;
    if (MPI_Allreduce(out_d, in_d, 4, MPI_DOUBLE, MPI_SUM, MPI_COMM_WORLD) !=
        MPI_SUCCESS)
      error("Failed to aggregate energies.");
    updates = in_d[0];
    e_kin = in_d[1];
    e_int = in_d[2];
    e_pot = in_d[3];
  }
#endif

  // message("\nDRIFT\n");

  /* Move forward in time */
  e->ti_old = e->ti_current;
  e->ti_current = ti_end_min;
  e->step += 1;
  e->time = e->ti_current * e->timeBase + e->timeBegin;
  e->timeOld = e->ti_old * e->timeBase + e->timeBegin;
  e->timeStep = (e->ti_current - e->ti_old) * e->timeBase;

  /* Drift everybody */
  engine_launch(e, e->nr_threads, 1 << task_type_drift, 0);

  // printParticle(e->s->parts, e->s->xparts, 1000, e->s->nr_parts);
  // printParticle(e->s->parts, e->s->xparts, 515050, e->s->nr_parts);

  // if(e->step == 2)   exit(0);

  if (e->nodeID == 0) {

    /* Print some information to the screen */
    printf("%d %e %e %d %.3f\n", e->step, e->time, e->timeStep, updates,
           e->wallclock_time);
    fflush(stdout);

    /* Write some energy statistics */
    fprintf(e->file_stats, "%d %f %f %f %f %f %f %f %f %f %f %f\n", e->step,
            e->time, e_kin, e_int, e_pot, e_kin + e_int + e_pot, mom[0], mom[1],
            mom[2], ang[0], ang[1], ang[2]);
    fflush(e->file_stats);
  }

  // message("\nACCELERATION AND KICK\n");

  /* Re-distribute the particles amongst the nodes? */
  if (e->forcerepart != REPART_NONE) engine_repartition(e);

  /* Prepare the space. */
  engine_prepare(e);

  /* Build the masks corresponding to the policy */
  unsigned int mask = 0, submask = 0;

  /* We always have sort tasks and kick tasks */
  mask |= 1 << task_type_sort;
  mask |= 1 << task_type_kick;

  /* Add the tasks corresponding to hydro operations to the masks */
  if ((e->policy & engine_policy_hydro) == engine_policy_hydro) {

    mask |= 1 << task_type_init;
    mask |= 1 << task_type_self;
    mask |= 1 << task_type_pair;
    mask |= 1 << task_type_sub;
    mask |= 1 << task_type_ghost;

    submask |= 1 << task_subtype_density;
    submask |= 1 << task_subtype_force;
  }

  /* Add the tasks corresponding to self-gravity to the masks */
  if ((e->policy & engine_policy_self_gravity) == engine_policy_self_gravity) {

    /* Nothing here for now */
  }

  /* Add the tasks corresponding to self-gravity to the masks */
  if ((e->policy & engine_policy_external_gravity) ==
      engine_policy_external_gravity) {

    /* Nothing here for now */
  }

  /* Add MPI tasks if need be */
  if ((e->policy & engine_policy_mpi) == engine_policy_mpi) {

    mask |= 1 << task_type_send;
    mask |= 1 << task_type_recv;
  }

  /* Send off the runners. */
  TIMER_TIC;
  engine_launch(e, e->nr_threads, mask, submask);
  TIMER_TOC(timer_runners);

  TIMER_TOC2(timer_step);

  clocks_gettime(&time2);

  e->wallclock_time = (float)clocks_diff(&time1, &time2);
  // printParticle(e->s->parts, e->s->xparts,1000, e->s->nr_parts);
  // printParticle(e->s->parts, e->s->xparts,515050, e->s->nr_parts);
}

/**
 * @brief Returns 1 if the simulation has reached its end point, 0 otherwise
 */
int engine_is_done(struct engine *e) {
  return !(e->ti_current < max_nr_timesteps);
}

/**
 * @brief Create and fill the proxies.
 *
 * @param e The #engine.
 */

void engine_makeproxies(struct engine *e) {

#ifdef WITH_MPI
  const int *cdim = e->s->cdim;
  const struct space *s = e->s;
  struct cell *cells = s->cells;
  struct proxy *proxies = e->proxies;
  ticks tic = getticks();

  /* Prepare the proxies and the proxy index. */
  if (e->proxy_ind == NULL)
    if ((e->proxy_ind = (int *)malloc(sizeof(int) * e->nr_nodes)) == NULL)
      error("Failed to allocate proxy index.");
  for (int k = 0; k < e->nr_nodes; k++) e->proxy_ind[k] = -1;
  e->nr_proxies = 0;

  /* The following loop is super-clunky, but it's necessary
     to ensure that the order of the send and recv cells in
     the proxies is identical for all nodes! */

  /* Loop over each cell in the space. */
  int ind[3];
  for (ind[0] = 0; ind[0] < cdim[0]; ind[0]++)
    for (ind[1] = 0; ind[1] < cdim[1]; ind[1]++)
      for (ind[2] = 0; ind[2] < cdim[2]; ind[2]++) {

        /* Get the cell ID. */
        const int cid = cell_getid(cdim, ind[0], ind[1], ind[2]);

        /* Loop over all its neighbours (periodic). */
        for (int i = -1; i <= 1; i++) {
          int ii = ind[0] + i;
          if (ii >= cdim[0])
            ii -= cdim[0];
          else if (ii < 0)
            ii += cdim[0];
          for (int j = -1; j <= 1; j++) {
            int jj = ind[1] + j;
            if (jj >= cdim[1])
              jj -= cdim[1];
            else if (jj < 0)
              jj += cdim[1];
            for (int k = -1; k <= 1; k++) {
              int kk = ind[2] + k;
              if (kk >= cdim[2])
                kk -= cdim[2];
              else if (kk < 0)
                kk += cdim[2];

              /* Get the cell ID. */
              const int cjd = cell_getid(cdim, ii, jj, kk);

              /* Add to proxies? */
              if (cells[cid].nodeID == e->nodeID &&
                  cells[cjd].nodeID != e->nodeID) {
                int pid = e->proxy_ind[cells[cjd].nodeID];
                if (pid < 0) {
                  if (e->nr_proxies == engine_maxproxies)
                    error("Maximum number of proxies exceeded.");
                  proxy_init(&proxies[e->nr_proxies], e->nodeID,
                             cells[cjd].nodeID);
                  e->proxy_ind[cells[cjd].nodeID] = e->nr_proxies;
                  pid = e->nr_proxies;
                  e->nr_proxies += 1;
                }
                proxy_addcell_in(&proxies[pid], &cells[cjd]);
                proxy_addcell_out(&proxies[pid], &cells[cid]);
                cells[cid].sendto |= (1ULL << pid);
              }

              if (cells[cjd].nodeID == e->nodeID &&
                  cells[cid].nodeID != e->nodeID) {
                int pid = e->proxy_ind[cells[cid].nodeID];
                if (pid < 0) {
                  if (e->nr_proxies == engine_maxproxies)
                    error("Maximum number of proxies exceeded.");
                  proxy_init(&proxies[e->nr_proxies], e->nodeID,
                             cells[cid].nodeID);
                  e->proxy_ind[cells[cid].nodeID] = e->nr_proxies;
                  pid = e->nr_proxies;
                  e->nr_proxies += 1;
                }
                proxy_addcell_in(&proxies[pid], &cells[cid]);
                proxy_addcell_out(&proxies[pid], &cells[cjd]);
                cells[cjd].sendto |= (1ULL << pid);
              }
            }
          }
        }
      }

  if (e->verbose)
    message("took %.3f %s.", clocks_from_ticks(getticks() - tic),
            clocks_getunit());
#else
  error("SWIFT was not compiled with MPI support.");
#endif
}

/**
 * @brief Split the underlying space into regions and assign to separate nodes.
 *
 * @param e The #engine.
 * @param initial_partition structure defining the cell partition technique
 */

void engine_split(struct engine *e, struct partition *initial_partition) {

#ifdef WITH_MPI
  struct space *s = e->s;

  /* Do the initial partition of the cells. */
  partition_initial_partition(initial_partition, e->nodeID, e->nr_nodes, s);

  /* Make the proxies. */
  engine_makeproxies(e);

  /* Re-allocate the local parts. */
  if (e->nodeID == 0)
    message("Re-allocating parts array from %zi to %zi.", s->size_parts,
            (size_t)(s->nr_parts * 1.2));
  s->size_parts = s->nr_parts * 1.2;
  struct part *parts_new = NULL;
  struct xpart *xparts_new = NULL;
  if (posix_memalign((void **)&parts_new, part_align,
                     sizeof(struct part) * s->size_parts) != 0 ||
      posix_memalign((void **)&xparts_new, part_align,
                     sizeof(struct xpart) * s->size_parts) != 0)
    error("Failed to allocate new part data.");
  memcpy(parts_new, s->parts, sizeof(struct part) * s->nr_parts);
  memcpy(xparts_new, s->xparts, sizeof(struct xpart) * s->nr_parts);
  free(s->parts);
  free(s->xparts);
  s->parts = parts_new;
  s->xparts = xparts_new;
#else
  error("SWIFT was not compiled with MPI support.");
#endif
}

#if defined(HAVE_LIBNUMA) && defined(_GNU_SOURCE)
static bool hyperthreads_present(void) {
#ifdef __linux__
  FILE *f =
      fopen("/sys/devices/system/cpu/cpu0/topology/thread_siblings_list", "r");

  int c;
  while ((c = fgetc(f)) != EOF && c != ',')
    ;
  fclose(f);

  return c == ',';
#else
  return true;  // just guess
#endif
}
#endif

/**
 * @brief init an engine with the given number of threads, queues, and
 *      the given policy.
 *
 * @param e The #engine.
 * @param s The #space in which this #runner will run.
 * @param dt The initial time step to use.
 * @param nr_threads The number of threads to spawn.
 * @param nr_queues The number of task queues to create.
 * @param nr_nodes The number of MPI ranks.
 * @param nodeID The MPI rank of this node.
 * @param policy The queuing policy to use.
 * @param timeBegin Time at the begininning of the simulation.
 * @param timeEnd Time at the end of the simulation.
 * @param dt_min Minimal allowed timestep (unsed with fixdt policy)
 * @param dt_max Maximal allowed timestep
 * @param verbose Is this #engine talkative ?
 */

void engine_init(struct engine *e, struct space *s, float dt, int nr_threads,
                 int nr_queues, int nr_nodes, int nodeID, int policy,
                 float timeBegin, float timeEnd, float dt_min, float dt_max,
                 int verbose) {

  /* Store the values. */
  e->s = s;
  e->nr_threads = nr_threads;
  e->policy = policy;
  e->step = 0;
  e->nullstep = 0;
  e->nr_nodes = nr_nodes;
  e->nodeID = nodeID;
  e->proxy_ind = NULL;
  e->nr_proxies = 0;
  e->forcerebuild = 1;
  e->forcerepart = REPART_NONE;
  e->links = NULL;
  e->nr_links = 0;
  e->timeBegin = timeBegin;
  e->timeEnd = timeEnd;
  e->timeOld = timeBegin;
  e->time = timeBegin;
  e->ti_old = 0;
  e->ti_current = 0;
  e->timeStep = 0.;
  e->dt_min = dt_min;
  e->dt_max = dt_max;
  e->file_stats = NULL;
  e->verbose = verbose;
  e->wallclock_time = 0.f;
  engine_rank = nodeID;

  /* Make the space link back to the engine. */
  s->e = e;

#if defined(HAVE_SETAFFINITY)
  const int nr_cores = sysconf(_SC_NPROCESSORS_ONLN);
  int cpuid[nr_cores];
  cpu_set_t cpuset;
  if ((policy & engine_policy_cputight) == engine_policy_cputight) {
    for (int k = 0; k < nr_cores; k++) cpuid[k] = k;
  } else {
    /*  Get next highest power of 2. */
    int maxint = 1;
    while (maxint < nr_cores) maxint *= 2;

    cpuid[0] = 0;
    int k = 1;
    for (int i = 1; i < maxint; i *= 2)
      for (int j = maxint / i / 2; j < maxint; j += maxint / i)
        if (j < nr_cores && j != 0) cpuid[k++] = j;

#if defined(HAVE_LIBNUMA) && defined(_GNU_SOURCE)
    /* Ascending NUMA distance. Bubblesort(!) for stable equidistant CPUs. */
    if (numa_available() >= 0) {
      if (nodeID == 0) message("prefer NUMA-local CPUs");

      const int home = numa_node_of_cpu(sched_getcpu());
      const int half = nr_cores / 2;
      const bool swap_hyperthreads = hyperthreads_present();
      bool done = false;
      if (swap_hyperthreads && nodeID == 0)
        message("prefer physical cores to hyperthreads");

      while (!done) {
        done = true;
        for (int i = 1; i < nr_cores; i++) {
          const int node_a = numa_node_of_cpu(cpuid[i - 1]);
          const int node_b = numa_node_of_cpu(cpuid[i]);

          /* Avoid using local hyperthreads over unused remote physical cores.
           * Assume two hyperthreads, and that cpuid >= half partitions them.
           */
          const int thread_a = swap_hyperthreads && cpuid[i - 1] >= half;
          const int thread_b = swap_hyperthreads && cpuid[i] >= half;

          bool swap = thread_a > thread_b;
          if (thread_a == thread_b)
            swap = numa_distance(home, node_a) > numa_distance(home, node_b);

          if (swap) {
            const int t = cpuid[i - 1];
            cpuid[i - 1] = cpuid[i];
            cpuid[i] = t;
            done = false;
          }
        }
      }
    }
#endif

    if (nodeID == 0) {
#ifdef WITH_MPI
      printf("[%04i] %s engine_init: cpu map is [ ", nodeID,
             clocks_get_timesincestart());
#else
      printf("%s engine_init: cpu map is [ ", clocks_get_timesincestart());
#endif
      for (int i = 0; i < nr_cores; i++) printf("%i ", cpuid[i]);
      printf("].\n");
    }
  }
#endif

  /* Are we doing stuff in parallel? */
  if (nr_nodes > 1) {
#ifndef WITH_MPI
    error("SWIFT was not compiled with MPI support.");
#else
    e->policy |= engine_policy_mpi;
    if ((e->proxies = (struct proxy *)malloc(sizeof(struct proxy) *
                                             engine_maxproxies)) == NULL)
      error("Failed to allocate memory for proxies.");
    bzero(e->proxies, sizeof(struct proxy) * engine_maxproxies);
    e->nr_proxies = 0;
#endif
  }

  /* Open some files */
  if (e->nodeID == 0) {
    e->file_stats = fopen("energy.txt", "w");
    fprintf(e->file_stats,
            "# Step Time E_kin E_int E_pot E_tot "
            "p_x p_y p_z ang_x ang_y ang_z\n");
  }

  /* Print policy */
  engine_print_policy(e);

  /* Print information about the hydro scheme */
  if (e->nodeID == 0) message("Hydrodynamic scheme: %s", SPH_IMPLEMENTATION);

  /* Check we have sensible time bounds */
  if (timeBegin >= timeEnd)
    error(
        "Final simulation time (t_end = %e) must be larger than the start time "
        "(t_beg = %e)",
        timeEnd, timeBegin);

  /* Check we have sensible time step bounds */
  if (e->dt_min > e->dt_max)
    error(
        "Minimal time step size must be smaller than maximal time step size ");

  /* Deal with timestep */
  e->timeBase = (timeEnd - timeBegin) / max_nr_timesteps;
  e->ti_current = 0;

  /* Fixed time-step case */
  if ((e->policy & engine_policy_fixdt) == engine_policy_fixdt) {
    e->dt_min = e->dt_max;

    /* Find timestep on the timeline */
    int dti_timeline = max_nr_timesteps;
    while (e->dt_min < dti_timeline * e->timeBase) dti_timeline /= 2;

    e->dt_min = e->dt_max = dti_timeline * e->timeBase;

    if (e->nodeID == 0) message("Timestep set to %e", e->dt_max);
  } else {

    if (e->nodeID == 0) {
      message("Absolute minimal timestep size: %e", e->timeBase);

      float dt_min = timeEnd - timeBegin;
      while (dt_min > e->dt_min) dt_min /= 2.f;

      message("Minimal timestep size (on time-line): %e", dt_min);

      float dt_max = timeEnd - timeBegin;
      while (dt_max > e->dt_max) dt_max /= 2.f;

      message("Maximal timestep size (on time-line): %e", dt_max);
    }
  }

  if (e->dt_min < e->timeBase && e->nodeID == 0)
    error(
        "Minimal time-step size smaller than the absolute possible minimum "
        "dt=%e",
        e->timeBase);

  if (e->dt_max > (e->timeEnd - e->timeBegin) && e->nodeID == 0)
    error("Maximal time-step size larger than the simulation run time t=%e",
          e->timeEnd - e->timeBegin);

/* Construct types for MPI communications */
#ifdef WITH_MPI
  part_create_mpi_type(&e->part_mpi_type);
  xpart_create_mpi_type(&e->xpart_mpi_type);
#endif

  /* First of all, init the barrier and lock it. */
  if (pthread_mutex_init(&e->barrier_mutex, NULL) != 0)
    error("Failed to initialize barrier mutex.");
  if (pthread_cond_init(&e->barrier_cond, NULL) != 0)
    error("Failed to initialize barrier condition variable.");
  if (pthread_mutex_lock(&e->barrier_mutex) != 0)
    error("Failed to lock barrier mutex.");
  e->barrier_running = 0;
  e->barrier_launch = 0;
  e->barrier_launchcount = 0;

  /* Init the scheduler with enough tasks for the initial sorting tasks. */
  int nr_tasks = 2 * s->tot_cells + e->nr_threads;
  scheduler_init(&e->sched, e->s, nr_tasks, nr_queues, scheduler_flag_steal,
                 e->nodeID);
  s->nr_queues = nr_queues;

  /* Create the sorting tasks. */
  for (int i = 0; i < e->nr_threads; i++)
    scheduler_addtask(&e->sched, task_type_psort, task_subtype_none, i, 0, NULL,
                      NULL, 0);

  scheduler_ranktasks(&e->sched);

  /* Allocate and init the threads. */
  if ((e->runners =
           (struct runner *)malloc(sizeof(struct runner) * nr_threads)) == NULL)
    error("Failed to allocate threads array.");
  for (int k = 0; k < nr_threads; k++) {
    e->runners[k].id = k;
    e->runners[k].e = e;
    e->barrier_running += 1;
    if (pthread_create(&e->runners[k].thread, NULL, &runner_main,
                       &e->runners[k]) != 0)
      error("Failed to create runner thread.");
    if ((e->policy & engine_policy_setaffinity) == engine_policy_setaffinity) {
#if defined(HAVE_SETAFFINITY)

      /* Set a reasonable queue ID. */
      e->runners[k].cpuid = cpuid[k % nr_cores];
      if (nr_queues < nr_threads)
        e->runners[k].qid = cpuid[k % nr_cores] * nr_queues / nr_cores;
      else
        e->runners[k].qid = k;

      /* Set the cpu mask to zero | e->id. */
      CPU_ZERO(&cpuset);
      CPU_SET(cpuid[k % nr_cores], &cpuset);

      /* Apply this mask to the runner's pthread. */
      if (pthread_setaffinity_np(e->runners[k].thread, sizeof(cpu_set_t),
                                 &cpuset) != 0)
        error("Failed to set thread affinity.");

#else
      error("SWIFT was not compiled with affinity enabled.");
#endif
    } else {
      e->runners[k].cpuid = k;
      e->runners[k].qid = k * nr_queues / nr_threads;
    }
    // message( "runner %i on cpuid=%i with qid=%i." , e->runners[k].id ,
    // e->runners[k].cpuid , e->runners[k].qid );
  }

  /* Wait for the runner threads to be in place. */
  while (e->barrier_running || e->barrier_launch)
    if (pthread_cond_wait(&e->barrier_cond, &e->barrier_mutex) != 0)
      error("Error while waiting for runner threads to get in place.");
}

/**
 * @brief Prints the current policy of an engine
 *
 * @param e The engine to print information about
 */
void engine_print_policy(struct engine *e) {

#ifdef WITH_MPI
  if (e->nodeID == 0) {
    printf("[0000] %s engine_policy: engine policies are [ ",
           clocks_get_timesincestart());
    for (int k = 1; k < 32; k++)
      if (e->policy & (1 << k)) printf(" %s ", engine_policy_names[k + 1]);
    printf(" ]\n");
    fflush(stdout);
  }
#else
  printf("%s engine_policy: engine policies are [ ",
         clocks_get_timesincestart());
  for (int k = 1; k < 32; k++)
    if (e->policy & (1 << k)) printf(" %s ", engine_policy_names[k + 1]);
  printf(" ]\n");
  fflush(stdout);
#endif
}<|MERGE_RESOLUTION|>--- conflicted
+++ resolved
@@ -799,7 +799,6 @@
           }
         }
       }
-<<<<<<< HEAD
     }
   }
 }
@@ -816,52 +815,6 @@
 
   struct scheduler *sched = &e->sched;
   const int nr_tasks = sched->nr_tasks;
-=======
-
-  /* /\* Add the gravity mm tasks. *\/ */
-  /* for (int i = 0; i < nr_cells; i++) */
-  /*   if (cells[i].gcount > 0) { */
-  /*     scheduler_addtask(sched, task_type_grav_mm, task_subtype_none, -1, 0,
-   */
-  /*                       &cells[i], NULL, 0); */
-  /*     for (int j = i + 1; j < nr_cells; j++) */
-  /*       if (cells[j].gcount > 0) */
-  /*         scheduler_addtask(sched, task_type_grav_mm, task_subtype_none, -1,
-   * 0, */
-  /*                           &cells[i], &cells[j], 0); */
-  /* } */
-
-  /* Split the tasks. */
-  scheduler_splittasks(sched);
-
-  /* Allocate the list of cell-task links. The maximum number of links
-     is the number of cells (s->tot_cells) times the number of neighbours (27)
-     times the number of interaction types (2, density and force). */
-  if (e->links != NULL) free(e->links);
-  e->size_links = s->tot_cells * 27 * 2;
-  if ((e->links = malloc(sizeof(struct link) * e->size_links)) == NULL)
-    error("Failed to allocate cell-task links.");
-  e->nr_links = 0;
-
-  /* /\* Add the gravity up/down tasks at the top-level cells and push them
-   * down. *\/ */
-  /* for (int k = 0; k < nr_cells; k++) */
-  /*   if (cells[k].nodeID == nodeID && cells[k].gcount > 0) { */
-
-  /*     /\* Create tasks at top level. *\/ */
-  /*     struct task *up = */
-  /*         scheduler_addtask(sched, task_type_grav_up, task_subtype_none, 0,
-   * 0, */
-  /*                           &cells[k], NULL, 0); */
-  /*     struct task *down = */
-  /*         scheduler_addtask(sched, task_type_grav_down, task_subtype_none, 0,
-   * 0, */
-  /*                           &cells[k], NULL, 0); */
-
-  /*     /\* Push tasks down the cell hierarchy. *\/ */
-  /*     engine_addtasks_grav(e, &cells[k], up, down); */
-  /*   } */
->>>>>>> 7af3ec24
 
   for (int k = 0; k < nr_tasks; k++) {
 

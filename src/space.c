/*******************************************************************************
 * This file is part of SWIFT.
 * Copyright (c) 2012 Pedro Gonnet (pedro.gonnet@durham.ac.uk)
 *                    Matthieu Schaller (matthieu.schaller@durham.ac.uk)
 *               2015 Peter W. Draper (p.w.draper@durham.ac.uk)
 *               2016 John A. Regan (john.a.regan@durham.ac.uk)
 *                    Tom Theuns (tom.theuns@durham.ac.uk)
 *
 * This program is free software: you can redistribute it and/or modify
 * it under the terms of the GNU Lesser General Public License as published
 * by the Free Software Foundation, either version 3 of the License, or
 * (at your option) any later version.
 *
 * This program is distributed in the hope that it will be useful,
 * but WITHOUT ANY WARRANTY; without even the implied warranty of
 * MERCHANTABILITY or FITNESS FOR A PARTICULAR PURPOSE.  See the
 * GNU General Public License for more details.
 *
 * You should have received a copy of the GNU Lesser General Public License
 * along with this program.  If not, see <http://www.gnu.org/licenses/>.
 *
 ******************************************************************************/

/* Config parameters. */
#include "../config.h"

/* Some standard headers. */
#include <float.h>
#include <limits.h>
#include <math.h>
#include <stdlib.h>
#include <string.h>

/* MPI headers. */
#ifdef WITH_MPI
#include <mpi.h>
#endif

/* This object's header. */
#include "space.h"

/* Local headers. */
#include "atomic.h"
#include "chemistry.h"
#include "const.h"
#include "cooling.h"
#include "engine.h"
#include "error.h"
#include "gravity.h"
#include "hydro.h"
#include "kernel_hydro.h"
#include "lock.h"
#include "memswap.h"
#include "minmax.h"
#include "multipole.h"
#include "restart.h"
#include "runner.h"
#include "sort_part.h"
#include "stars.h"
#include "threadpool.h"
#include "tools.h"

/* Split size. */
int space_splitsize = space_splitsize_default;
int space_subsize_pair_hydro = space_subsize_pair_hydro_default;
int space_subsize_self_hydro = space_subsize_self_hydro_default;
int space_subsize_pair_grav = space_subsize_pair_grav_default;
int space_subsize_self_grav = space_subsize_self_grav_default;
int space_maxsize = space_maxsize_default;
#ifdef SWIFT_DEBUG_CHECKS
int last_cell_id;
#endif

/**
 * @brief Interval stack necessary for parallel particle sorting.
 */
struct qstack {
  volatile ptrdiff_t i, j;
  volatile int min, max;
  volatile int ready;
};

/**
 * @brief Parallel particle-sorting stack
 */
struct parallel_sort {
  struct part *parts;
  struct gpart *gparts;
  struct xpart *xparts;
  struct spart *sparts;
  int *ind;
  struct qstack *stack;
  unsigned int stack_size;
  volatile unsigned int first, last, waiting;
};

/**
 * @brief Information required to compute the particle cell indices.
 */
struct index_data {
  struct space *s;
  struct cell *cells;
  int *ind;
};

/**
 * @brief Get the shift-id of the given pair of cells, swapping them
 *      if need be.
 *
 * @param s The space
 * @param ci Pointer to first #cell.
 * @param cj Pointer second #cell.
 * @param shift Vector from ci to cj.
 *
 * @return The shift ID and set shift, may or may not swap ci and cj.
 */
int space_getsid(struct space *s, struct cell **ci, struct cell **cj,
                 double *shift) {

  /* Get the relative distance between the pairs, wrapping. */
  const int periodic = s->periodic;
  double dx[3];
  for (int k = 0; k < 3; k++) {
    dx[k] = (*cj)->loc[k] - (*ci)->loc[k];
    if (periodic && dx[k] < -s->dim[k] / 2)
      shift[k] = s->dim[k];
    else if (periodic && dx[k] > s->dim[k] / 2)
      shift[k] = -s->dim[k];
    else
      shift[k] = 0.0;
    dx[k] += shift[k];
  }

  /* Get the sorting index. */
  int sid = 0;
  for (int k = 0; k < 3; k++)
    sid = 3 * sid + ((dx[k] < 0.0) ? 0 : ((dx[k] > 0.0) ? 2 : 1));

  /* Switch the cells around? */
  if (runner_flip[sid]) {
    struct cell *temp = *ci;
    *ci = *cj;
    *cj = temp;
    for (int k = 0; k < 3; k++) shift[k] = -shift[k];
  }
  sid = sortlistID[sid];

  /* Return the sort ID. */
  return sid;
}

/**
 * @brief Recursively dismantle a cell tree.
 *
 * @param s The #space.
 * @param c The #cell to recycle.
 * @param cell_rec_begin Pointer to the start of the list of cells to recycle.
 * @param cell_rec_end Pointer to the end of the list of cells to recycle.
 * @param multipole_rec_begin Pointer to the start of the list of multipoles to
 * recycle.
 * @param multipole_rec_end Pointer to the end of the list of multipoles to
 * recycle.
 */
void space_rebuild_recycle_rec(struct space *s, struct cell *c,
                               struct cell **cell_rec_begin,
                               struct cell **cell_rec_end,
                               struct gravity_tensors **multipole_rec_begin,
                               struct gravity_tensors **multipole_rec_end) {
  if (c->split)
    for (int k = 0; k < 8; k++)
      if (c->progeny[k] != NULL) {
        space_rebuild_recycle_rec(s, c->progeny[k], cell_rec_begin,
                                  cell_rec_end, multipole_rec_begin,
                                  multipole_rec_end);

        c->progeny[k]->next = *cell_rec_begin;
        *cell_rec_begin = c->progeny[k];

        if (s->gravity) {
          c->progeny[k]->multipole->next = *multipole_rec_begin;
          *multipole_rec_begin = c->progeny[k]->multipole;
        }

        if (*cell_rec_end == NULL) *cell_rec_end = *cell_rec_begin;
        if (s->gravity && *multipole_rec_end == NULL)
          *multipole_rec_end = *multipole_rec_begin;

        c->progeny[k]->multipole = NULL;
        c->progeny[k] = NULL;
      }
}

void space_rebuild_recycle_mapper(void *map_data, int num_elements,
                                  void *extra_data) {

  struct space *s = (struct space *)extra_data;
  struct cell *cells = (struct cell *)map_data;

  for (int k = 0; k < num_elements; k++) {
    struct cell *c = &cells[k];
    struct cell *cell_rec_begin = NULL, *cell_rec_end = NULL;
    struct gravity_tensors *multipole_rec_begin = NULL,
                           *multipole_rec_end = NULL;
    space_rebuild_recycle_rec(s, c, &cell_rec_begin, &cell_rec_end,
                              &multipole_rec_begin, &multipole_rec_end);
    if (cell_rec_begin != NULL)
      space_recycle_list(s, cell_rec_begin, cell_rec_end, multipole_rec_begin,
                         multipole_rec_end);
    c->sorts = NULL;
    c->nr_tasks = 0;
    c->density = NULL;
    c->gradient = NULL;
    c->force = NULL;
    c->grav = NULL;
    c->dx_max_part = 0.0f;
    c->dx_max_gpart = 0.0f;
    c->dx_max_sort = 0.0f;
    c->sorted = 0;
    c->count = 0;
    c->gcount = 0;
    c->scount = 0;
    c->init_grav = NULL;
    c->extra_ghost = NULL;
    c->ghost_in = NULL;
    c->ghost_out = NULL;
    c->ghost = NULL;
    c->kick1 = NULL;
    c->kick2 = NULL;
    c->timestep = NULL;
    c->end_force = NULL;
    c->drift_part = NULL;
    c->drift_gpart = NULL;
    c->cooling = NULL;
    c->sourceterms = NULL;
    c->grav_ghost_in = NULL;
    c->grav_ghost_out = NULL;
    c->grav_long_range = NULL;
    c->grav_down = NULL;
    c->super = c;
    c->super_hydro = c;
    c->super_gravity = c;
    c->parts = NULL;
    c->xparts = NULL;
    c->gparts = NULL;
    c->sparts = NULL;
    if (s->gravity) bzero(c->multipole, sizeof(struct gravity_tensors));
    for (int i = 0; i < 13; i++)
      if (c->sort[i] != NULL) {
        free(c->sort[i]);
        c->sort[i] = NULL;
      }
#if WITH_MPI
    c->recv_xv = NULL;
    c->recv_rho = NULL;
    c->recv_gradient = NULL;
    c->recv_grav = NULL;
    c->recv_ti = NULL;

    c->send_xv = NULL;
    c->send_rho = NULL;
    c->send_gradient = NULL;
    c->send_grav = NULL;
    c->send_ti = NULL;
#endif
  }
}

/**
 * @brief Free up any allocated cells.
 */
void space_free_cells(struct space *s) {
  threadpool_map(&s->e->threadpool, space_rebuild_recycle_mapper, s->cells_top,
                 s->nr_cells, sizeof(struct cell), 0, s);
  s->maxdepth = 0;
}

/**
 * @brief Re-build the top-level cell grid.
 *
 * @param s The #space.
 * @param verbose Print messages to stdout or not.
 */
void space_regrid(struct space *s, int verbose) {

  const size_t nr_parts = s->nr_parts;
  const ticks tic = getticks();
  const integertime_t ti_old = (s->e != NULL) ? s->e->ti_old : 0;

  /* Run through the cells and get the current h_max. */
  // tic = getticks();
  float h_max = s->cell_min / kernel_gamma / space_stretch;
  if (nr_parts > 0) {
    if (s->cells_top != NULL) {
      for (int k = 0; k < s->nr_cells; k++) {
        if (s->cells_top[k].nodeID == engine_rank &&
            s->cells_top[k].h_max > h_max) {
          h_max = s->cells_top[k].h_max;
        }
      }
    } else {
      for (size_t k = 0; k < nr_parts; k++) {
        if (s->parts[k].h > h_max) h_max = s->parts[k].h;
      }
    }
  }

/* If we are running in parallel, make sure everybody agrees on
   how large the largest cell should be. */
#ifdef WITH_MPI
  {
    float buff;
    if (MPI_Allreduce(&h_max, &buff, 1, MPI_FLOAT, MPI_MAX, MPI_COMM_WORLD) !=
        MPI_SUCCESS)
      error("Failed to aggregate the rebuild flag across nodes.");
    h_max = buff;
  }
#endif
  if (verbose) message("h_max is %.3e (cell_min=%.3e).", h_max, s->cell_min);

  /* Get the new putative cell dimensions. */
  const int cdim[3] = {
      (int)floor(s->dim[0] /
                 fmax(h_max * kernel_gamma * space_stretch, s->cell_min)),
      (int)floor(s->dim[1] /
                 fmax(h_max * kernel_gamma * space_stretch, s->cell_min)),
      (int)floor(s->dim[2] /
                 fmax(h_max * kernel_gamma * space_stretch, s->cell_min))};

  /* Check if we have enough cells for periodicity. */
  if (s->periodic && (cdim[0] < 3 || cdim[1] < 3 || cdim[2] < 3))
    error(
        "Must have at least 3 cells in each spatial dimension when periodicity "
        "is switched on.\nThis error is often caused by any of the "
        "followings:\n"
        " - too few particles to generate a sensible grid,\n"
        " - the initial value of 'Scheduler:max_top_level_cells' is too "
        "small,\n"
        " - the (minimal) time-step is too large leading to particles with "
        "predicted smoothing lengths too large for the box size,\n"
        " - particles with velocities so large that they move by more than two "
        "box sizes per time-step.\n");

  /* Check if we have enough cells for periodic gravity. */
  if (s->gravity && s->periodic && (cdim[0] < 8 || cdim[1] < 8 || cdim[2] < 8))
    error(
        "Must have at least 8 cells in each spatial dimension when periodic "
        "gravity is switched on.\nThis error is often caused by any of the "
        "followings:\n"
        " - too few particles to generate a sensible grid,\n"
        " - the initial value of 'Scheduler:max_top_level_cells' is too "
        "small,\n"
        " - the (minimal) time-step is too large leading to particles with "
        "predicted smoothing lengths too large for the box size,\n"
        " - particles with velocities so large that they move by more than two "
        "box sizes per time-step.\n");

/* In MPI-Land, changing the top-level cell size requires that the
 * global partition is recomputed and the particles redistributed.
 * Be prepared to do that. */
#ifdef WITH_MPI
  double oldwidth[3];
  double oldcdim[3];
  int *oldnodeIDs = NULL;
  if (cdim[0] < s->cdim[0] || cdim[1] < s->cdim[1] || cdim[2] < s->cdim[2]) {

    /* Capture state of current space. */
    oldcdim[0] = s->cdim[0];
    oldcdim[1] = s->cdim[1];
    oldcdim[2] = s->cdim[2];
    oldwidth[0] = s->width[0];
    oldwidth[1] = s->width[1];
    oldwidth[2] = s->width[2];

    if ((oldnodeIDs = (int *)malloc(sizeof(int) * s->nr_cells)) == NULL)
      error("Failed to allocate temporary nodeIDs.");

    int cid = 0;
    for (int i = 0; i < s->cdim[0]; i++) {
      for (int j = 0; j < s->cdim[1]; j++) {
        for (int k = 0; k < s->cdim[2]; k++) {
          cid = cell_getid(oldcdim, i, j, k);
          oldnodeIDs[cid] = s->cells_top[cid].nodeID;
        }
      }
    }
  }

  /* Are we about to allocate new top level cells without a regrid?
   * Can happen when restarting the application. */
  int no_regrid = (s->cells_top == NULL && oldnodeIDs == NULL);
#endif

  /* Do we need to re-build the upper-level cells? */
  // tic = getticks();
  if (s->cells_top == NULL || cdim[0] < s->cdim[0] || cdim[1] < s->cdim[1] ||
      cdim[2] < s->cdim[2]) {

/* Be verbose about this. */
#ifdef SWIFT_DEBUG_CHECKS
    message("(re)griding space cdim=(%d %d %d)", cdim[0], cdim[1], cdim[2]);
    fflush(stdout);
#endif

    /* Free the old cells, if they were allocated. */
    if (s->cells_top != NULL) {
      space_free_cells(s);
      free(s->local_cells_top);
      free(s->cells_top);
      free(s->multipoles_top);
    }

    /* Also free the task arrays, these will be regenerated and we can use the
     * memory while copying the particle arrays. */
    if (s->e != NULL) scheduler_free_tasks(&s->e->sched);

    /* Set the new cell dimensions only if smaller. */
    for (int k = 0; k < 3; k++) {
      s->cdim[k] = cdim[k];
      s->width[k] = s->dim[k] / cdim[k];
      s->iwidth[k] = 1.0 / s->width[k];
    }
    const float dmin = min3(s->width[0], s->width[1], s->width[2]);

    /* Allocate the highest level of cells. */
    s->tot_cells = s->nr_cells = cdim[0] * cdim[1] * cdim[2];
    if (posix_memalign((void **)&s->cells_top, cell_align,
                       s->nr_cells * sizeof(struct cell)) != 0)
      error("Failed to allocate top-level cells.");
    bzero(s->cells_top, s->nr_cells * sizeof(struct cell));

    /* Allocate the multipoles for the top-level cells. */
    if (s->gravity) {
      if (posix_memalign((void **)&s->multipoles_top, multipole_align,
                         s->nr_cells * sizeof(struct gravity_tensors)) != 0)
        error("Failed to allocate top-level multipoles.");
      bzero(s->multipoles_top, s->nr_cells * sizeof(struct gravity_tensors));
    }

    /* Allocate the indices of local cells */
    if (posix_memalign((void **)&s->local_cells_top, SWIFT_STRUCT_ALIGNMENT,
                       s->nr_cells * sizeof(int)) != 0)
      error("Failed to allocate indices of local top-level cells.");
    bzero(s->local_cells_top, s->nr_cells * sizeof(int));

    /* Set the cells' locks */
    for (int k = 0; k < s->nr_cells; k++) {
      if (lock_init(&s->cells_top[k].lock) != 0)
        error("Failed to init spinlock for hydro.");
      if (lock_init(&s->cells_top[k].glock) != 0)
        error("Failed to init spinlock for gravity.");
      if (lock_init(&s->cells_top[k].mlock) != 0)
        error("Failed to init spinlock for multipoles.");
      if (lock_init(&s->cells_top[k].slock) != 0)
        error("Failed to init spinlock for stars.");
    }

    /* Set the cell location and sizes. */
    for (int i = 0; i < cdim[0]; i++)
      for (int j = 0; j < cdim[1]; j++)
        for (int k = 0; k < cdim[2]; k++) {
          const size_t cid = cell_getid(cdim, i, j, k);
          struct cell *restrict c = &s->cells_top[cid];
          c->loc[0] = i * s->width[0];
          c->loc[1] = j * s->width[1];
          c->loc[2] = k * s->width[2];
          c->width[0] = s->width[0];
          c->width[1] = s->width[1];
          c->width[2] = s->width[2];
          c->dmin = dmin;
          c->depth = 0;
          c->count = 0;
          c->gcount = 0;
          c->scount = 0;
          c->super = c;
          c->super_hydro = c;
          c->super_gravity = c;
          c->ti_old_part = ti_old;
          c->ti_old_gpart = ti_old;
          c->ti_old_multipole = ti_old;
          if (s->gravity) c->multipole = &s->multipoles_top[cid];
        }

    /* Be verbose about the change. */
    if (verbose)
      message("set cell dimensions to [ %i %i %i ].", cdim[0], cdim[1],
              cdim[2]);

#ifdef WITH_MPI
    if (oldnodeIDs != NULL) {
      /* We have changed the top-level cell dimension, so need to redistribute
       * cells around the nodes. We repartition using the old space node
       * positions as a grid to resample. */
      if (s->e->nodeID == 0)
        message(
            "basic cell dimensions have increased - recalculating the "
            "global partition.");

      if (!partition_space_to_space(oldwidth, oldcdim, oldnodeIDs, s)) {

        /* Failed, try another technique that requires no settings. */
        message("Failed to get a new partition, trying less optimal method");
        struct partition initial_partition;
#ifdef HAVE_METIS
        initial_partition.type = INITPART_METIS_NOWEIGHT;
#else
        initial_partition.type = INITPART_VECTORIZE;
#endif
        partition_initial_partition(&initial_partition, s->e->nodeID,
                                    s->e->nr_nodes, s);
      }

      /* Re-distribute the particles to their new nodes. */
      engine_redistribute(s->e);

      /* Make the proxies. */
      engine_makeproxies(s->e);

      /* Finished with these. */
      free(oldnodeIDs);

    } else if (no_regrid && s->e != NULL) {
      /* If we have created the top-levels cells and not done an initial
       * partition (can happen when restarting), then the top-level cells
       * are not assigned to a node, we must do that and then associate the
       * particles with the cells. Note requires that
       * partition_store_celllist() was called once before, or just before
       * dumping the restart files.*/
      partition_restore_celllist(s, s->e->reparttype);

      /* Now re-distribute the particles, should just add to cells? */
      engine_redistribute(s->e);

      /* Make the proxies. */
      engine_makeproxies(s->e);
    }
#endif /* WITH_MPI */

    // message( "rebuilding upper-level cells took %.3f %s." ,
    // clocks_from_ticks(double)(getticks() - tic), clocks_getunit());

  }      /* re-build upper-level cells? */
  else { /* Otherwise, just clean up the cells. */

    /* Free the old cells, if they were allocated. */
    space_free_cells(s);
  }

  if (verbose)
    message("took %.3f %s.", clocks_from_ticks(getticks() - tic),
            clocks_getunit());
}

/**
 * @brief Re-build the cells as well as the tasks.
 *
 * @param s The #space in which to update the cells.
 * @param verbose Print messages to stdout or not
 *
 */
void space_rebuild(struct space *s, int verbose) {

  const ticks tic = getticks();

/* Be verbose about this. */
#ifdef SWIFT_DEBUG_CHECKS
  if (s->e->nodeID == 0 || verbose) message("(re)building space");
  fflush(stdout);
#endif

  /* Re-grid if necessary, or just re-set the cell data. */
  space_regrid(s, verbose);

  size_t nr_parts = s->nr_parts;
  size_t nr_gparts = s->nr_gparts;
  size_t nr_sparts = s->nr_sparts;
  struct cell *restrict cells_top = s->cells_top;
  const integertime_t ti_old = (s->e != NULL) ? s->e->ti_old : 0;

  /* Run through the particles and get their cell index. Allocates
     an index that is larger than the number of particles to avoid
     re-allocating after shuffling. */
  const size_t ind_size = s->size_parts + 100;
  int *ind;
  if ((ind = (int *)malloc(sizeof(int) * ind_size)) == NULL)
    error("Failed to allocate temporary particle indices.");
  if (s->size_parts > 0) space_parts_get_cell_index(s, ind, cells_top, verbose);

  /* Run through the gravity particles and get their cell index. */
  const size_t gind_size = s->size_gparts + 100;
  int *gind;
  if ((gind = (int *)malloc(sizeof(int) * gind_size)) == NULL)
    error("Failed to allocate temporary g-particle indices.");
  if (s->size_gparts > 0)
    space_gparts_get_cell_index(s, gind, cells_top, verbose);

  /* Run through the star particles and get their cell index. */
  const size_t sind_size = s->size_sparts + 100;
  int *sind;
  if ((sind = (int *)malloc(sizeof(int) * sind_size)) == NULL)
    error("Failed to allocate temporary s-particle indices.");
  if (s->size_sparts > 0)
    space_sparts_get_cell_index(s, sind, cells_top, verbose);

#ifdef WITH_MPI
  const int local_nodeID = s->e->nodeID;

  /* Move non-local parts to the end of the list. */
  for (size_t k = 0; k < nr_parts;) {
    if (cells_top[ind[k]].nodeID != local_nodeID) {
      nr_parts -= 1;
      /* Swap the particle */
      const struct part tp = s->parts[k];
      s->parts[k] = s->parts[nr_parts];
      s->parts[nr_parts] = tp;
      /* Swap the link with the gpart */
      if (s->parts[k].gpart != NULL) {
        s->parts[k].gpart->id_or_neg_offset = -k;
      }
      if (s->parts[nr_parts].gpart != NULL) {
        s->parts[nr_parts].gpart->id_or_neg_offset = -nr_parts;
      }
      /* Swap the xpart */
      const struct xpart txp = s->xparts[k];
      s->xparts[k] = s->xparts[nr_parts];
      s->xparts[nr_parts] = txp;
      /* Swap the index */
      const int t = ind[k];
      ind[k] = ind[nr_parts];
      ind[nr_parts] = t;
    } else {
      /* Increment when not exchanging otherwise we need to retest "k".*/
      k++;
    }
  }

#ifdef SWIFT_DEBUG_CHECKS
  /* Check that all parts are in the correct places. */
  for (size_t k = 0; k < nr_parts; k++) {
    if (cells_top[ind[k]].nodeID != local_nodeID) {
      error("Failed to move all non-local parts to send list");
    }
  }
  for (size_t k = nr_parts; k < s->nr_parts; k++) {
    if (cells_top[ind[k]].nodeID == local_nodeID) {
      error("Failed to remove local parts from send list");
    }
  }
#endif

  /* Move non-local sparts to the end of the list. */
  for (size_t k = 0; k < nr_sparts;) {
    if (cells_top[sind[k]].nodeID != local_nodeID) {
      nr_sparts -= 1;
      /* Swap the particle */
      const struct spart tp = s->sparts[k];
      s->sparts[k] = s->sparts[nr_sparts];
      s->sparts[nr_sparts] = tp;
      /* Swap the link with the gpart */
      if (s->sparts[k].gpart != NULL) {
        s->sparts[k].gpart->id_or_neg_offset = -k;
      }
      if (s->sparts[nr_sparts].gpart != NULL) {
        s->sparts[nr_sparts].gpart->id_or_neg_offset = -nr_sparts;
      }
      /* Swap the index */
      const int t = sind[k];
      sind[k] = sind[nr_sparts];
      sind[nr_sparts] = t;
    } else {
      /* Increment when not exchanging otherwise we need to retest "k".*/
      k++;
    }
  }

#ifdef SWIFT_DEBUG_CHECKS
  /* Check that all sparts are in the correct place (untested). */
  for (size_t k = 0; k < nr_sparts; k++) {
    if (cells_top[sind[k]].nodeID != local_nodeID) {
      error("Failed to move all non-local sparts to send list");
    }
  }
  for (size_t k = nr_sparts; k < s->nr_sparts; k++) {
    if (cells_top[sind[k]].nodeID == local_nodeID) {
      error("Failed to remove local sparts from send list");
    }
  }
#endif

  /* Move non-local gparts to the end of the list. */
  for (size_t k = 0; k < nr_gparts;) {
    if (cells_top[gind[k]].nodeID != local_nodeID) {
      nr_gparts -= 1;
      /* Swap the particle */
      const struct gpart tp = s->gparts[k];
      s->gparts[k] = s->gparts[nr_gparts];
      s->gparts[nr_gparts] = tp;
      /* Swap the link with part/spart */
      if (s->gparts[k].type == swift_type_gas) {
        s->parts[-s->gparts[k].id_or_neg_offset].gpart = &s->gparts[k];
      } else if (s->gparts[k].type == swift_type_star) {
        s->sparts[-s->gparts[k].id_or_neg_offset].gpart = &s->gparts[k];
      }
      if (s->gparts[nr_gparts].type == swift_type_gas) {
        s->parts[-s->gparts[nr_gparts].id_or_neg_offset].gpart =
            &s->gparts[nr_gparts];
      } else if (s->gparts[nr_gparts].type == swift_type_star) {
        s->sparts[-s->gparts[nr_gparts].id_or_neg_offset].gpart =
            &s->gparts[nr_gparts];
      }
      /* Swap the index */
      const int t = gind[k];
      gind[k] = gind[nr_gparts];
      gind[nr_gparts] = t;
    } else {
      /* Increment when not exchanging otherwise we need to retest "k".*/
      k++;
    }
  }

#ifdef SWIFT_DEBUG_CHECKS
  /* Check that all gparts are in the correct place (untested). */
  for (size_t k = 0; k < nr_gparts; k++) {
    if (cells_top[gind[k]].nodeID != local_nodeID) {
      error("Failed to move all non-local gparts to send list");
    }
  }
  for (size_t k = nr_gparts; k < s->nr_gparts; k++) {
    if (cells_top[gind[k]].nodeID == local_nodeID) {
      error("Failed to remove local gparts from send list");
    }
  }
#endif

  /* Exchange the strays, note that this potentially re-allocates
     the parts arrays. */
  size_t nr_parts_exchanged = s->nr_parts - nr_parts;
  size_t nr_gparts_exchanged = s->nr_gparts - nr_gparts;
  size_t nr_sparts_exchanged = s->nr_sparts - nr_sparts;
  engine_exchange_strays(s->e, nr_parts, &ind[nr_parts], &nr_parts_exchanged,
                         nr_gparts, &gind[nr_gparts], &nr_gparts_exchanged,
                         nr_sparts, &sind[nr_sparts], &nr_sparts_exchanged);

  /* Set the new particle counts. */
  s->nr_parts = nr_parts + nr_parts_exchanged;
  s->nr_gparts = nr_gparts + nr_gparts_exchanged;
  s->nr_sparts = nr_sparts + nr_sparts_exchanged;

  /* Re-allocate the index array for the parts if needed.. */
  if (s->nr_parts + 1 > ind_size) {
    int *ind_new;
    if ((ind_new = (int *)malloc(sizeof(int) * (s->nr_parts + 1))) == NULL)
      error("Failed to allocate temporary particle indices.");
    memcpy(ind_new, ind, sizeof(int) * nr_parts);
    free(ind);
    ind = ind_new;
  }

  /* Re-allocate the index array for the sparts if needed.. */
  if (s->nr_sparts + 1 > sind_size) {
    int *sind_new;
    if ((sind_new = (int *)malloc(sizeof(int) * (s->nr_sparts + 1))) == NULL)
      error("Failed to allocate temporary s-particle indices.");
    memcpy(sind_new, sind, sizeof(int) * nr_sparts);
    free(sind);
    sind = sind_new;
  }

  const int cdim[3] = {s->cdim[0], s->cdim[1], s->cdim[2]};
  const double ih[3] = {s->iwidth[0], s->iwidth[1], s->iwidth[2]};

  /* Assign each received part to its cell. */
  for (size_t k = nr_parts; k < s->nr_parts; k++) {
    const struct part *const p = &s->parts[k];
    ind[k] =
        cell_getid(cdim, p->x[0] * ih[0], p->x[1] * ih[1], p->x[2] * ih[2]);
#ifdef SWIFT_DEBUG_CHECKS
    if (cells_top[ind[k]].nodeID != local_nodeID)
      error("Received part that does not belong to me (nodeID=%i).",
            cells_top[ind[k]].nodeID);
#endif
  }
  nr_parts = s->nr_parts;

  /* Assign each received spart to its cell. */
  for (size_t k = nr_sparts; k < s->nr_sparts; k++) {
    const struct spart *const sp = &s->sparts[k];
    sind[k] =
        cell_getid(cdim, sp->x[0] * ih[0], sp->x[1] * ih[1], sp->x[2] * ih[2]);
#ifdef SWIFT_DEBUG_CHECKS
    if (cells_top[sind[k]].nodeID != local_nodeID)
      error("Received s-part that does not belong to me (nodeID=%i).",
            cells_top[sind[k]].nodeID);
#endif
  }
  nr_sparts = s->nr_sparts;

#endif /* WITH_MPI */

  /* Sort the parts according to their cells. */
  if (nr_parts > 0)
    space_parts_sort(s, ind, nr_parts, 0, s->nr_cells - 1, verbose);

#ifdef SWIFT_DEBUG_CHECKS
  /* Verify that the part have been sorted correctly. */
  for (size_t k = 0; k < nr_parts; k++) {
    const struct part *p = &s->parts[k];

    /* New cell index */
    const int new_ind =
        cell_getid(s->cdim, p->x[0] * s->iwidth[0], p->x[1] * s->iwidth[1],
                   p->x[2] * s->iwidth[2]);

    /* New cell of this part */
    const struct cell *c = &s->cells_top[new_ind];

    if (ind[k] != new_ind)
      error("part's new cell index not matching sorted index.");

    if (p->x[0] < c->loc[0] || p->x[0] > c->loc[0] + c->width[0] ||
        p->x[1] < c->loc[1] || p->x[1] > c->loc[1] + c->width[1] ||
        p->x[2] < c->loc[2] || p->x[2] > c->loc[2] + c->width[2])
      error("part not sorted into the right top-level cell!");
  }
#endif

  /* Sort the sparts according to their cells. */
  if (nr_sparts > 0)
    space_sparts_sort(s, sind, nr_sparts, 0, s->nr_cells - 1, verbose);

#ifdef SWIFT_DEBUG_CHECKS
  /* Verify that the spart have been sorted correctly. */
  for (size_t k = 0; k < nr_sparts; k++) {
    const struct spart *sp = &s->sparts[k];

    /* New cell index */
    const int new_sind =
        cell_getid(s->cdim, sp->x[0] * s->iwidth[0], sp->x[1] * s->iwidth[1],
                   sp->x[2] * s->iwidth[2]);

    /* New cell of this spart */
    const struct cell *c = &s->cells_top[new_sind];

    if (sind[k] != new_sind)
      error("spart's new cell index not matching sorted index.");

    if (sp->x[0] < c->loc[0] || sp->x[0] > c->loc[0] + c->width[0] ||
        sp->x[1] < c->loc[1] || sp->x[1] > c->loc[1] + c->width[1] ||
        sp->x[2] < c->loc[2] || sp->x[2] > c->loc[2] + c->width[2])
      error("spart not sorted into the right top-level cell!");
  }
#endif

  /* Re-link the gparts to their (s-)particles. */
  if (nr_parts > 0 && nr_gparts > 0)
    part_relink_gparts_to_parts(s->parts, nr_parts, 0);
  if (nr_sparts > 0 && nr_gparts > 0)
    part_relink_gparts_to_sparts(s->sparts, nr_sparts, 0);

  /* Extract the cell counts from the sorted indices. */
  size_t last_index = 0;
  ind[nr_parts] = s->nr_cells;  // sentinel.
  for (size_t k = 0; k < nr_parts; k++) {
    if (ind[k] < ind[k + 1]) {
      cells_top[ind[k]].count = k - last_index + 1;
      last_index = k + 1;
    }
  }

  /* Extract the cell counts from the sorted indices. */
  size_t last_sindex = 0;
  sind[nr_sparts] = s->nr_cells;  // sentinel.
  for (size_t k = 0; k < nr_sparts; k++) {
    if (sind[k] < sind[k + 1]) {
      cells_top[sind[k]].scount = k - last_sindex + 1;
      last_sindex = k + 1;
    }
  }

  /* We no longer need the indices as of here. */
  free(ind);
  free(sind);

#ifdef WITH_MPI

  /* Re-allocate the index array for the gparts if needed.. */
  if (s->nr_gparts + 1 > gind_size) {
    int *gind_new;
    if ((gind_new = (int *)malloc(sizeof(int) * (s->nr_gparts + 1))) == NULL)
      error("Failed to allocate temporary g-particle indices.");
    memcpy(gind_new, gind, sizeof(int) * nr_gparts);
    free(gind);
    gind = gind_new;
  }

  /* Assign each received gpart to its cell. */
  for (size_t k = nr_gparts; k < s->nr_gparts; k++) {
    const struct gpart *const p = &s->gparts[k];
    gind[k] =
        cell_getid(cdim, p->x[0] * ih[0], p->x[1] * ih[1], p->x[2] * ih[2]);

#ifdef SWIFT_DEBUG_CHECKS
    if (cells_top[gind[k]].nodeID != s->e->nodeID)
      error("Received g-part that does not belong to me (nodeID=%i).",
            cells_top[gind[k]].nodeID);
#endif
  }
  nr_gparts = s->nr_gparts;

#endif /* WITH_MPI */

  /* Sort the gparts according to their cells. */
  if (nr_gparts > 0)
    space_gparts_sort(s, gind, nr_gparts, 0, s->nr_cells - 1, verbose);

#ifdef SWIFT_DEBUG_CHECKS
  /* Verify that the gpart have been sorted correctly. */
  for (size_t k = 0; k < nr_gparts; k++) {
    const struct gpart *gp = &s->gparts[k];

    /* New cell index */
    const int new_gind =
        cell_getid(s->cdim, gp->x[0] * s->iwidth[0], gp->x[1] * s->iwidth[1],
                   gp->x[2] * s->iwidth[2]);

    /* New cell of this gpart */
    const struct cell *c = &s->cells_top[new_gind];

    if (gind[k] != new_gind)
      error("gpart's new cell index not matching sorted index.");

    if (gp->x[0] < c->loc[0] || gp->x[0] > c->loc[0] + c->width[0] ||
        gp->x[1] < c->loc[1] || gp->x[1] > c->loc[1] + c->width[1] ||
        gp->x[2] < c->loc[2] || gp->x[2] > c->loc[2] + c->width[2])
      error("gpart not sorted into the right top-level cell!");
  }
#endif

  /* Re-link the parts. */
  if (nr_parts > 0 && nr_gparts > 0)
    part_relink_parts_to_gparts(s->gparts, nr_gparts, s->parts);

  /* Re-link the sparts. */
  if (nr_sparts > 0 && nr_gparts > 0)
    part_relink_sparts_to_gparts(s->gparts, nr_gparts, s->sparts);

  /* Extract the cell counts from the sorted indices. */
  size_t last_gindex = 0;
  gind[nr_gparts] = s->nr_cells;
  for (size_t k = 0; k < nr_gparts; k++) {
    if (gind[k] < gind[k + 1]) {
      cells_top[gind[k]].gcount = k - last_gindex + 1;
      last_gindex = k + 1;
    }
  }

  /* We no longer need the indices as of here. */
  free(gind);

#ifdef SWIFT_DEBUG_CHECKS
  /* Verify that the links are correct */
  if ((nr_gparts > 0 && nr_parts > 0) || (nr_gparts > 0 && nr_sparts > 0))
    part_verify_links(s->parts, s->gparts, s->sparts, nr_parts, nr_gparts,
                      nr_sparts, verbose);
#endif

  /* Hook the cells up to the parts. */
  // tic = getticks();
  struct part *finger = s->parts;
  struct xpart *xfinger = s->xparts;
  struct gpart *gfinger = s->gparts;
  struct spart *sfinger = s->sparts;
  for (int k = 0; k < s->nr_cells; k++) {
    struct cell *restrict c = &cells_top[k];
    c->ti_old_part = ti_old;
    c->ti_old_gpart = ti_old;
    c->ti_old_multipole = ti_old;
    if (c->nodeID == engine_rank) {
      c->parts = finger;
      c->xparts = xfinger;
      c->gparts = gfinger;
      c->sparts = sfinger;
      finger = &finger[c->count];
      xfinger = &xfinger[c->count];
      gfinger = &gfinger[c->gcount];
      sfinger = &sfinger[c->scount];
    }
  }
  // message( "hooking up cells took %.3f %s." ,
  // clocks_from_ticks(getticks() - tic), clocks_getunit());

  /* At this point, we have the upper-level cells, old or new. Now make
     sure that the parts in each cell are ok. */
  space_split(s, cells_top, s->nr_cells, verbose);

#ifdef SWIFT_DEBUG_CHECKS
  /* Check that the multipole construction went OK */
  if (s->gravity)
    for (int k = 0; k < s->nr_cells; k++)
      cell_check_multipole(&s->cells_top[k], NULL);
#endif

  if (verbose)
    message("took %.3f %s.", clocks_from_ticks(getticks() - tic),
            clocks_getunit());
}

/**
 * @brief Split particles between cells of a hierarchy
 *
 * This is done in parallel using threads in the #threadpool.
 *
 * @param s The #space.
 * @param cells The cell hierarchy.
 * @param nr_cells The number of cells.
 * @param verbose Are we talkative ?
 */
void space_split(struct space *s, struct cell *cells, int nr_cells,
                 int verbose) {

  const ticks tic = getticks();

  threadpool_map(&s->e->threadpool, space_split_mapper, cells, nr_cells,
                 sizeof(struct cell), 0, s);

  if (verbose)
    message("took %.3f %s.", clocks_from_ticks(getticks() - tic),
            clocks_getunit());
}

/**
 * @brief #threadpool mapper function to sanitize the cells
 *
 * @param map_data Pointers towards the top-level cells.
 * @param num_cells The number of top-level cells.
 * @param extra_data Unused parameters.
 */
void space_sanitize_mapper(void *map_data, int num_cells, void *extra_data) {
  /* Unpack the inputs. */
  struct cell *cells_top = (struct cell *)map_data;

  for (int ind = 0; ind < num_cells; ind++) {
    struct cell *c = &cells_top[ind];
    cell_sanitize(c, 0);
  }
}

/**
 * @brief Runs through the top-level cells and sanitize their h values
 *
 * @param s The #space to act upon.
 */
void space_sanitize(struct space *s) {

  if (s->e->nodeID == 0) message("Cleaning up unreasonable values of h");

  threadpool_map(&s->e->threadpool, space_sanitize_mapper, s->cells_top,
                 s->nr_cells, sizeof(struct cell), 0, NULL);
}

/**
 * @brief #threadpool mapper function to compute the particle cell indices.
 *
 * @param map_data Pointer towards the particles.
 * @param nr_parts The number of particles to treat.
 * @param extra_data Pointers to the space and index list
 */
void space_parts_get_cell_index_mapper(void *map_data, int nr_parts,
                                       void *extra_data) {

  /* Unpack the data */
  struct part *restrict parts = (struct part *)map_data;
  struct index_data *data = (struct index_data *)extra_data;
  struct space *s = data->s;
  int *const ind = data->ind + (ptrdiff_t)(parts - s->parts);

  /* Get some constants */
  const double dim_x = s->dim[0];
  const double dim_y = s->dim[1];
  const double dim_z = s->dim[2];
  const int cdim[3] = {s->cdim[0], s->cdim[1], s->cdim[2]};
  const double ih_x = s->iwidth[0];
  const double ih_y = s->iwidth[1];
  const double ih_z = s->iwidth[2];

  for (int k = 0; k < nr_parts; k++) {

    /* Get the particle */
    struct part *restrict p = &parts[k];

    const double old_pos_x = p->x[0];
    const double old_pos_y = p->x[1];
    const double old_pos_z = p->x[2];

    /* Put it back into the simulation volume */
    const double pos_x = box_wrap(old_pos_x, 0.0, dim_x);
    const double pos_y = box_wrap(old_pos_y, 0.0, dim_y);
    const double pos_z = box_wrap(old_pos_z, 0.0, dim_z);

    /* Get its cell index */
    const int index =
        cell_getid(cdim, pos_x * ih_x, pos_y * ih_y, pos_z * ih_z);
    ind[k] = index;

#ifdef SWIFT_DEBUG_CHECKS
    if (index < 0 || index >= cdim[0] * cdim[1] * cdim[2])
      error("Invalid index=%d cdim=[%d %d %d] p->x=[%e %e %e]", index, cdim[0],
            cdim[1], cdim[2], pos_x, pos_y, pos_z);

    if (pos_x >= dim_x || pos_y >= dim_y || pos_z >= dim_z || pos_x < 0. ||
        pos_y < 0. || pos_z < 0.)
      error("Particle outside of simulation box. p->x=[%e %e %e]", pos_x, pos_y,
            pos_z);
#endif

    /* Update the position */
    p->x[0] = pos_x;
    p->x[1] = pos_y;
    p->x[2] = pos_z;
  }
}

/**
 * @brief #threadpool mapper function to compute the g-particle cell indices.
 *
 * @param map_data Pointer towards the g-particles.
 * @param nr_gparts The number of g-particles to treat.
 * @param extra_data Pointers to the space and index list
 */
void space_gparts_get_cell_index_mapper(void *map_data, int nr_gparts,
                                        void *extra_data) {

  /* Unpack the data */
  struct gpart *restrict gparts = (struct gpart *)map_data;
  struct index_data *data = (struct index_data *)extra_data;
  struct space *s = data->s;
  int *const ind = data->ind + (ptrdiff_t)(gparts - s->gparts);

  /* Get some constants */
  const double dim_x = s->dim[0];
  const double dim_y = s->dim[1];
  const double dim_z = s->dim[2];
  const int cdim[3] = {s->cdim[0], s->cdim[1], s->cdim[2]};
  const double ih_x = s->iwidth[0];
  const double ih_y = s->iwidth[1];
  const double ih_z = s->iwidth[2];

  for (int k = 0; k < nr_gparts; k++) {

    /* Get the particle */
    struct gpart *restrict gp = &gparts[k];

    const double old_pos_x = gp->x[0];
    const double old_pos_y = gp->x[1];
    const double old_pos_z = gp->x[2];

    /* Put it back into the simulation volume */
    const double pos_x = box_wrap(old_pos_x, 0.0, dim_x);
    const double pos_y = box_wrap(old_pos_y, 0.0, dim_y);
    const double pos_z = box_wrap(old_pos_z, 0.0, dim_z);

    /* Get its cell index */
    const int index =
        cell_getid(cdim, pos_x * ih_x, pos_y * ih_y, pos_z * ih_z);
    ind[k] = index;

#ifdef SWIFT_DEBUG_CHECKS
    if (index < 0 || index >= cdim[0] * cdim[1] * cdim[2])
      error("Invalid index=%d cdim=[%d %d %d] p->x=[%e %e %e]", index, cdim[0],
            cdim[1], cdim[2], pos_x, pos_y, pos_z);

    if (pos_x >= dim_x || pos_y >= dim_y || pos_z >= dim_z || pos_x < 0. ||
        pos_y < 0. || pos_z < 0.)
      error("Particle outside of simulation box. p->x=[%e %e %e]", pos_x, pos_y,
            pos_z);
#endif

    /* Update the position */
    gp->x[0] = pos_x;
    gp->x[1] = pos_y;
    gp->x[2] = pos_z;
  }
}

/**
 * @brief #threadpool mapper function to compute the s-particle cell indices.
 *
 * @param map_data Pointer towards the s-particles.
 * @param nr_sparts The number of s-particles to treat.
 * @param extra_data Pointers to the space and index list
 */
void space_sparts_get_cell_index_mapper(void *map_data, int nr_sparts,
                                        void *extra_data) {

  /* Unpack the data */
  struct spart *restrict sparts = (struct spart *)map_data;
  struct index_data *data = (struct index_data *)extra_data;
  struct space *s = data->s;
  int *const ind = data->ind + (ptrdiff_t)(sparts - s->sparts);

  /* Get some constants */
  const double dim_x = s->dim[0];
  const double dim_y = s->dim[1];
  const double dim_z = s->dim[2];
  const int cdim[3] = {s->cdim[0], s->cdim[1], s->cdim[2]};
  const double ih_x = s->iwidth[0];
  const double ih_y = s->iwidth[1];
  const double ih_z = s->iwidth[2];

  for (int k = 0; k < nr_sparts; k++) {

    /* Get the particle */
    struct spart *restrict sp = &sparts[k];

    const double old_pos_x = sp->x[0];
    const double old_pos_y = sp->x[1];
    const double old_pos_z = sp->x[2];

    /* Put it back into the simulation volume */
    const double pos_x = box_wrap(old_pos_x, 0.0, dim_x);
    const double pos_y = box_wrap(old_pos_y, 0.0, dim_y);
    const double pos_z = box_wrap(old_pos_z, 0.0, dim_z);

    /* Get its cell index */
    const int index =
        cell_getid(cdim, pos_x * ih_x, pos_y * ih_y, pos_z * ih_z);
    ind[k] = index;

#ifdef SWIFT_DEBUG_CHECKS
    if (index < 0 || index >= cdim[0] * cdim[1] * cdim[2])
      error("Invalid index=%d cdim=[%d %d %d] p->x=[%e %e %e]", index, cdim[0],
            cdim[1], cdim[2], pos_x, pos_y, pos_z);

    if (pos_x >= dim_x || pos_y >= dim_y || pos_z >= dim_z || pos_x < 0. ||
        pos_y < 0. || pos_z < 0.)
      error("Particle outside of simulation box. p->x=[%e %e %e]", pos_x, pos_y,
            pos_z);
#endif

    /* Update the position */
    sp->x[0] = pos_x;
    sp->x[1] = pos_y;
    sp->x[2] = pos_z;
  }
}

/**
 * @brief Computes the cell index of all the particles.
 *
 * @param s The #space.
 * @param ind The array of indices to fill.
 * @param cells The array of #cell to update.
 * @param verbose Are we talkative ?
 */
void space_parts_get_cell_index(struct space *s, int *ind, struct cell *cells,
                                int verbose) {

  const ticks tic = getticks();

  /* Pack the extra information */
  struct index_data data;
  data.s = s;
  data.cells = cells;
  data.ind = ind;

  threadpool_map(&s->e->threadpool, space_parts_get_cell_index_mapper, s->parts,
                 s->nr_parts, sizeof(struct part), 0, &data);

  if (verbose)
    message("took %.3f %s.", clocks_from_ticks(getticks() - tic),
            clocks_getunit());
}

/**
 * @brief Computes the cell index of all the g-particles.
 *
 * @param s The #space.
 * @param gind The array of indices to fill.
 * @param cells The array of #cell to update.
 * @param verbose Are we talkative ?
 */
void space_gparts_get_cell_index(struct space *s, int *gind, struct cell *cells,
                                 int verbose) {

  const ticks tic = getticks();

  /* Pack the extra information */
  struct index_data data;
  data.s = s;
  data.cells = cells;
  data.ind = gind;

  threadpool_map(&s->e->threadpool, space_gparts_get_cell_index_mapper,
                 s->gparts, s->nr_gparts, sizeof(struct gpart), 0, &data);

  if (verbose)
    message("took %.3f %s.", clocks_from_ticks(getticks() - tic),
            clocks_getunit());
}

/**
 * @brief Computes the cell index of all the s-particles.
 *
 * @param s The #space.
 * @param sind The array of indices to fill.
 * @param cells The array of #cell to update.
 * @param verbose Are we talkative ?
 */
void space_sparts_get_cell_index(struct space *s, int *sind, struct cell *cells,
                                 int verbose) {

  const ticks tic = getticks();

  /* Pack the extra information */
  struct index_data data;
  data.s = s;
  data.cells = cells;
  data.ind = sind;

  threadpool_map(&s->e->threadpool, space_sparts_get_cell_index_mapper,
                 s->sparts, s->nr_sparts, sizeof(struct spart), 0, &data);

  if (verbose)
    message("took %.3f %s.", clocks_from_ticks(getticks() - tic),
            clocks_getunit());
}

/**
 * @brief Sort the particles and condensed particles according to the given
 * indices.
 *
 * @param s The #space.
 * @param ind The indices with respect to which the parts are sorted.
 * @param N The number of parts
 * @param min Lowest index.
 * @param max highest index.
 * @param verbose Are we talkative ?
 */
void space_parts_sort(struct space *s, int *ind, size_t N, int min, int max,
                      int verbose) {

  const ticks tic = getticks();

  /* Populate a parallel_sort structure with the input data */
  struct parallel_sort sort_struct;
  sort_struct.parts = s->parts;
  sort_struct.xparts = s->xparts;
  sort_struct.ind = ind;
  sort_struct.stack_size = 2 * (max - min + 1) + 10 + s->e->nr_threads;
  if ((sort_struct.stack = (struct qstack *)malloc(
           sizeof(struct qstack) * sort_struct.stack_size)) == NULL)
    error("Failed to allocate sorting stack.");
  for (unsigned int i = 0; i < sort_struct.stack_size; i++)
    sort_struct.stack[i].ready = 0;

  /* Add the first interval. */
  sort_struct.stack[0].i = 0;
  sort_struct.stack[0].j = N - 1;
  sort_struct.stack[0].min = min;
  sort_struct.stack[0].max = max;
  sort_struct.stack[0].ready = 1;
  sort_struct.first = 0;
  sort_struct.last = 1;
  sort_struct.waiting = 1;

  /* Launch the sorting tasks with a stride of zero such that the same
     map data is passed to each thread. */
  threadpool_map(&s->e->threadpool, space_parts_sort_mapper, &sort_struct,
                 s->e->threadpool.num_threads, 0, 1, NULL);

#ifdef SWIFT_DEBUG_CHECKS
  /* Verify space_sort_struct. */
  for (size_t i = 1; i < N; i++)
    if (ind[i - 1] > ind[i])
      error("Sorting failed (ind[%zu]=%i,ind[%zu]=%i), min=%i, max=%i.", i - 1,
            ind[i - 1], i, ind[i], min, max);
  if (s->e->nodeID == 0 || verbose) message("Sorting succeeded.");
#endif

  /* Clean up. */
  free(sort_struct.stack);

  if (verbose)
    message("took %.3f %s.", clocks_from_ticks(getticks() - tic),
            clocks_getunit());
}

void space_parts_sort_mapper(void *map_data, int num_elements,
                             void *extra_data) {

  /* Unpack the mapping data. */
  struct parallel_sort *sort_struct = (struct parallel_sort *)map_data;

  /* Pointers to the sorting data. */
  int *ind = sort_struct->ind;
  struct part *parts = sort_struct->parts;
  struct xpart *xparts = sort_struct->xparts;

  /* Main loop. */
  while (sort_struct->waiting) {

    /* Grab an interval off the queue. */
    int qid = atomic_inc(&sort_struct->first) % sort_struct->stack_size;

    /* Wait for the entry to be ready, or for the sorting do be done. */
    while (!sort_struct->stack[qid].ready)
      if (!sort_struct->waiting) return;

    /* Get the stack entry. */
    ptrdiff_t i = sort_struct->stack[qid].i;
    ptrdiff_t j = sort_struct->stack[qid].j;
    int min = sort_struct->stack[qid].min;
    int max = sort_struct->stack[qid].max;
    sort_struct->stack[qid].ready = 0;

    /* Loop over sub-intervals. */
    while (1) {

      /* Bring beer. */
      const int pivot = (min + max) / 2;
      /* message("Working on interval [%i,%i] with min=%i, max=%i, pivot=%i.",
              i, j, min, max, pivot); */

      /* One pass of QuickSort's partitioning. */
      ptrdiff_t ii = i;
      ptrdiff_t jj = j;
      while (ii < jj) {
        while (ii <= j && ind[ii] <= pivot) ii++;
        while (jj >= i && ind[jj] > pivot) jj--;
        if (ii < jj) {
          memswap(&ind[ii], &ind[jj], sizeof(int));
          memswap(&parts[ii], &parts[jj], sizeof(struct part));
          memswap(&xparts[ii], &xparts[jj], sizeof(struct xpart));
        }
      }

#ifdef SWIFT_DEBUG_CHECKS
      /* Verify space_sort_struct. */
      if (i != j) {
        for (int k = i; k <= jj; k++) {
          if (ind[k] > pivot) {
            message(
                "sorting failed at k=%i, ind[k]=%i, pivot=%i, i=%li, j=%li.", k,
                ind[k], pivot, i, j);
            error("Partition failed (<=pivot).");
          }
        }
        for (int k = jj + 1; k <= j; k++) {
          if (ind[k] <= pivot) {
            message(
                "sorting failed at k=%i, ind[k]=%i, pivot=%i, i=%li, j=%li.", k,
                ind[k], pivot, i, j);
            error("Partition failed (>pivot).");
          }
        }
      }
#endif

      /* Split-off largest interval. */
      if (jj - i > j - jj + 1) {

        /* Recurse on the left? */
        if (jj > i && pivot > min) {
          qid = atomic_inc(&sort_struct->last) % sort_struct->stack_size;
          while (sort_struct->stack[qid].ready)
            ;
          sort_struct->stack[qid].i = i;
          sort_struct->stack[qid].j = jj;
          sort_struct->stack[qid].min = min;
          sort_struct->stack[qid].max = pivot;
          if (atomic_inc(&sort_struct->waiting) >= sort_struct->stack_size)
            error("Qstack overflow.");
          sort_struct->stack[qid].ready = 1;
        }

        /* Recurse on the right? */
        if (jj + 1 < j && pivot + 1 < max) {
          i = jj + 1;
          min = pivot + 1;
        } else
          break;

      } else {

        /* Recurse on the right? */
        if (pivot + 1 < max) {
          qid = atomic_inc(&sort_struct->last) % sort_struct->stack_size;
          while (sort_struct->stack[qid].ready)
            ;
          sort_struct->stack[qid].i = jj + 1;
          sort_struct->stack[qid].j = j;
          sort_struct->stack[qid].min = pivot + 1;
          sort_struct->stack[qid].max = max;
          if (atomic_inc(&sort_struct->waiting) >= sort_struct->stack_size)
            error("Qstack overflow.");
          sort_struct->stack[qid].ready = 1;
        }

        /* Recurse on the left? */
        if (jj > i && pivot > min) {
          j = jj;
          max = pivot;
        } else
          break;
      }

    } /* loop over sub-intervals. */

    atomic_dec(&sort_struct->waiting);

  } /* main loop. */
}

/**
 * @brief Sort the s-particles according to the given indices.
 *
 * @param s The #space.
 * @param ind The indices with respect to which the #spart are sorted.
 * @param N The number of parts
 * @param min Lowest index.
 * @param max highest index.
 * @param verbose Are we talkative ?
 */
void space_sparts_sort(struct space *s, int *ind, size_t N, int min, int max,
                       int verbose) {

  const ticks tic = getticks();

  /* Populate a parallel_sort structure with the input data */
  struct parallel_sort sort_struct;
  sort_struct.sparts = s->sparts;
  sort_struct.ind = ind;
  sort_struct.stack_size = 2 * (max - min + 1) + 10 + s->e->nr_threads;
  if ((sort_struct.stack = (struct qstack *)malloc(
           sizeof(struct qstack) * sort_struct.stack_size)) == NULL)
    error("Failed to allocate sorting stack.");
  for (unsigned int i = 0; i < sort_struct.stack_size; i++)
    sort_struct.stack[i].ready = 0;

  /* Add the first interval. */
  sort_struct.stack[0].i = 0;
  sort_struct.stack[0].j = N - 1;
  sort_struct.stack[0].min = min;
  sort_struct.stack[0].max = max;
  sort_struct.stack[0].ready = 1;
  sort_struct.first = 0;
  sort_struct.last = 1;
  sort_struct.waiting = 1;

  /* Launch the sorting tasks with a stride of zero such that the same
     map data is passed to each thread. */
  threadpool_map(&s->e->threadpool, space_sparts_sort_mapper, &sort_struct,
                 s->e->threadpool.num_threads, 0, 1, NULL);

#ifdef SWIFT_DEBUG_CHECKS
  /* Verify space_sort_struct. */
  for (size_t i = 1; i < N; i++)
    if (ind[i - 1] > ind[i])
      error("Sorting failed (ind[%zu]=%i,ind[%zu]=%i), min=%i, max=%i.", i - 1,
            ind[i - 1], i, ind[i], min, max);
  if (s->e->nodeID == 0 || verbose) message("Sorting succeeded.");
#endif

  /* Clean up. */
  free(sort_struct.stack);

  if (verbose)
    message("took %.3f %s.", clocks_from_ticks(getticks() - tic),
            clocks_getunit());
}

void space_sparts_sort_mapper(void *map_data, int num_elements,
                              void *extra_data) {

  /* Unpack the mapping data. */
  struct parallel_sort *sort_struct = (struct parallel_sort *)map_data;

  /* Pointers to the sorting data. */
  int *ind = sort_struct->ind;
  struct spart *sparts = sort_struct->sparts;

  /* Main loop. */
  while (sort_struct->waiting) {

    /* Grab an interval off the queue. */
    int qid = atomic_inc(&sort_struct->first) % sort_struct->stack_size;

    /* Wait for the entry to be ready, or for the sorting do be done. */
    while (!sort_struct->stack[qid].ready)
      if (!sort_struct->waiting) return;

    /* Get the stack entry. */
    ptrdiff_t i = sort_struct->stack[qid].i;
    ptrdiff_t j = sort_struct->stack[qid].j;
    int min = sort_struct->stack[qid].min;
    int max = sort_struct->stack[qid].max;
    sort_struct->stack[qid].ready = 0;

    /* Loop over sub-intervals. */
    while (1) {

      /* Bring beer. */
      const int pivot = (min + max) / 2;
      /* message("Working on interval [%i,%i] with min=%i, max=%i, pivot=%i.",
              i, j, min, max, pivot); */

      /* One pass of QuickSort's partitioning. */
      ptrdiff_t ii = i;
      ptrdiff_t jj = j;
      while (ii < jj) {
        while (ii <= j && ind[ii] <= pivot) ii++;
        while (jj >= i && ind[jj] > pivot) jj--;
        if (ii < jj) {
          memswap(&ind[ii], &ind[jj], sizeof(int));
          memswap(&sparts[ii], &sparts[jj], sizeof(struct spart));
        }
      }

#ifdef SWIFT_DEBUG_CHECKS
      /* Verify space_sort_struct. */
      if (i != j) {
        for (int k = i; k <= jj; k++) {
          if (ind[k] > pivot) {
            message(
                "sorting failed at k=%i, ind[k]=%i, pivot=%i, i=%li, j=%li "
                "min=%i max=%i.",
                k, ind[k], pivot, i, j, min, max);
            error("Partition failed (<=pivot).");
          }
        }
        for (int k = jj + 1; k <= j; k++) {
          if (ind[k] <= pivot) {
            message(
                "sorting failed at k=%i, ind[k]=%i, pivot=%i, i=%li, j=%li.", k,
                ind[k], pivot, i, j);
            error("Partition failed (>pivot).");
          }
        }
      }
#endif

      /* Split-off largest interval. */
      if (jj - i > j - jj + 1) {

        /* Recurse on the left? */
        if (jj > i && pivot > min) {
          qid = atomic_inc(&sort_struct->last) % sort_struct->stack_size;
          while (sort_struct->stack[qid].ready)
            ;
          sort_struct->stack[qid].i = i;
          sort_struct->stack[qid].j = jj;
          sort_struct->stack[qid].min = min;
          sort_struct->stack[qid].max = pivot;
          if (atomic_inc(&sort_struct->waiting) >= sort_struct->stack_size)
            error("Qstack overflow.");
          sort_struct->stack[qid].ready = 1;
        }

        /* Recurse on the right? */
        if (jj + 1 < j && pivot + 1 < max) {
          i = jj + 1;
          min = pivot + 1;
        } else
          break;

      } else {

        /* Recurse on the right? */
        if (pivot + 1 < max) {
          qid = atomic_inc(&sort_struct->last) % sort_struct->stack_size;
          while (sort_struct->stack[qid].ready)
            ;
          sort_struct->stack[qid].i = jj + 1;
          sort_struct->stack[qid].j = j;
          sort_struct->stack[qid].min = pivot + 1;
          sort_struct->stack[qid].max = max;
          if (atomic_inc(&sort_struct->waiting) >= sort_struct->stack_size)
            error("Qstack overflow.");
          sort_struct->stack[qid].ready = 1;
        }

        /* Recurse on the left? */
        if (jj > i && pivot > min) {
          j = jj;
          max = pivot;
        } else
          break;
      }

    } /* loop over sub-intervals. */

    atomic_dec(&sort_struct->waiting);

  } /* main loop. */
}

/**
 * @brief Sort the g-particles according to the given indices.
 *
 * @param s The #space.
 * @param ind The indices with respect to which the gparts are sorted.
 * @param N The number of gparts
 * @param min Lowest index.
 * @param max highest index.
 * @param verbose Are we talkative ?
 */
void space_gparts_sort(struct space *s, int *ind, size_t N, int min, int max,
                       int verbose) {

  const ticks tic = getticks();

  /*Populate a global parallel_sort structure with the input data */
  struct parallel_sort sort_struct;
  sort_struct.gparts = s->gparts;
  sort_struct.ind = ind;
  sort_struct.stack_size = 2 * (max - min + 1) + 10 + s->e->nr_threads;
  if ((sort_struct.stack = (struct qstack *)malloc(
           sizeof(struct qstack) * sort_struct.stack_size)) == NULL)
    error("Failed to allocate sorting stack.");
  for (unsigned int i = 0; i < sort_struct.stack_size; i++)
    sort_struct.stack[i].ready = 0;

  /* Add the first interval. */
  sort_struct.stack[0].i = 0;
  sort_struct.stack[0].j = N - 1;
  sort_struct.stack[0].min = min;
  sort_struct.stack[0].max = max;
  sort_struct.stack[0].ready = 1;
  sort_struct.first = 0;
  sort_struct.last = 1;
  sort_struct.waiting = 1;

  /* Launch the sorting tasks with a stride of zero such that the same
     map data is passed to each thread. */
  threadpool_map(&s->e->threadpool, space_gparts_sort_mapper, &sort_struct,
                 s->e->threadpool.num_threads, 0, 1, NULL);

#ifdef SWIFT_DEBUG_CHECKS
  /* Verify space_sort_struct. */
  for (size_t i = 1; i < N; i++)
    if (ind[i - 1] > ind[i])
      error("Sorting failed (ind[%zu]=%i,ind[%zu]=%i), min=%i, max=%i.", i - 1,
            ind[i - 1], i, ind[i], min, max);
  if (s->e->nodeID == 0 || verbose) message("Sorting succeeded.");
#endif

  /* Clean up. */
  free(sort_struct.stack);

  if (verbose)
    message("took %.3f %s.", clocks_from_ticks(getticks() - tic),
            clocks_getunit());
}

void space_gparts_sort_mapper(void *map_data, int num_elements,
                              void *extra_data) {

  /* Unpack the mapping data. */
  struct parallel_sort *sort_struct = (struct parallel_sort *)map_data;

  /* Pointers to the sorting data. */
  int *ind = sort_struct->ind;
  struct gpart *gparts = sort_struct->gparts;

  /* Main loop. */
  while (sort_struct->waiting) {

    /* Grab an interval off the queue. */
    int qid = atomic_inc(&sort_struct->first) % sort_struct->stack_size;

    /* Wait for the entry to be ready, or for the sorting do be done. */
    while (!sort_struct->stack[qid].ready)
      if (!sort_struct->waiting) return;

    /* Get the stack entry. */
    ptrdiff_t i = sort_struct->stack[qid].i;
    ptrdiff_t j = sort_struct->stack[qid].j;
    int min = sort_struct->stack[qid].min;
    int max = sort_struct->stack[qid].max;
    sort_struct->stack[qid].ready = 0;

    /* Loop over sub-intervals. */
    while (1) {

      /* Bring beer. */
      const int pivot = (min + max) / 2;
      /* message("Working on interval [%i,%i] with min=%i, max=%i, pivot=%i.",
              i, j, min, max, pivot); */

      /* One pass of QuickSort's partitioning. */
      ptrdiff_t ii = i;
      ptrdiff_t jj = j;
      while (ii < jj) {
        while (ii <= j && ind[ii] <= pivot) ii++;
        while (jj >= i && ind[jj] > pivot) jj--;
        if (ii < jj) {
          memswap(&ind[ii], &ind[jj], sizeof(int));
          memswap(&gparts[ii], &gparts[jj], sizeof(struct gpart));
        }
      }

#ifdef SWIFT_DEBUG_CHECKS
      /* Verify space_sort_struct. */
      if (i != j) {
        for (int k = i; k <= jj; k++) {
          if (ind[k] > pivot) {
            message(
                "sorting failed at k=%i, ind[k]=%i, pivot=%i, i=%li, j=%li.", k,
                ind[k], pivot, i, j);
            error("Partition failed (<=pivot).");
          }
        }
        for (int k = jj + 1; k <= j; k++) {
          if (ind[k] <= pivot) {
            message(
                "sorting failed at k=%i, ind[k]=%i, pivot=%i, i=%li, j=%li.", k,
                ind[k], pivot, i, j);
            error("Partition failed (>pivot).");
          }
        }
      }
#endif

      /* Split-off largest interval. */
      if (jj - i > j - jj + 1) {

        /* Recurse on the left? */
        if (jj > i && pivot > min) {
          qid = atomic_inc(&sort_struct->last) % sort_struct->stack_size;
          while (sort_struct->stack[qid].ready)
            ;
          sort_struct->stack[qid].i = i;
          sort_struct->stack[qid].j = jj;
          sort_struct->stack[qid].min = min;
          sort_struct->stack[qid].max = pivot;
          if (atomic_inc(&sort_struct->waiting) >= sort_struct->stack_size)
            error("Qstack overflow.");
          sort_struct->stack[qid].ready = 1;
        }

        /* Recurse on the right? */
        if (jj + 1 < j && pivot + 1 < max) {
          i = jj + 1;
          min = pivot + 1;
        } else
          break;

      } else {

        /* Recurse on the right? */
        if (pivot + 1 < max) {
          qid = atomic_inc(&sort_struct->last) % sort_struct->stack_size;
          while (sort_struct->stack[qid].ready)
            ;
          sort_struct->stack[qid].i = jj + 1;
          sort_struct->stack[qid].j = j;
          sort_struct->stack[qid].min = pivot + 1;
          sort_struct->stack[qid].max = max;
          if (atomic_inc(&sort_struct->waiting) >= sort_struct->stack_size)
            error("Qstack overflow.");
          sort_struct->stack[qid].ready = 1;
        }

        /* Recurse on the left? */
        if (jj > i && pivot > min) {
          j = jj;
          max = pivot;
        } else
          break;
      }

    } /* loop over sub-intervals. */

    atomic_dec(&sort_struct->waiting);

  } /* main loop. */
}

/**
 * @brief Mapping function to free the sorted indices buffers.
 */
void space_map_clearsort(struct cell *c, void *data) {

  for (int i = 0; i < 13; i++)
    if (c->sort[i] != NULL) {
      free(c->sort[i]);
      c->sort[i] = NULL;
    }
}

/**
 * @brief Map a function to all particles in a cell recursively.
 *
 * @param c The #cell we are working in.
 * @param fun Function pointer to apply on the cells.
 * @param data Data passed to the function fun.
 */
static void rec_map_parts(struct cell *c,
                          void (*fun)(struct part *p, struct cell *c,
                                      void *data),
                          void *data) {
  /* No progeny? */
  if (!c->split)
    for (int k = 0; k < c->count; k++) fun(&c->parts[k], c, data);

  /* Otherwise, recurse. */
  else
    for (int k = 0; k < 8; k++)
      if (c->progeny[k] != NULL) rec_map_parts(c->progeny[k], fun, data);
}

/**
 * @brief Map a function to all particles in a space.
 *
 * @param s The #space we are working in.
 * @param fun Function pointer to apply on the cells.
 * @param data Data passed to the function fun.
 */
void space_map_parts(struct space *s,
                     void (*fun)(struct part *p, struct cell *c, void *data),
                     void *data) {

  /* Call the recursive function on all higher-level cells. */
  for (int cid = 0; cid < s->nr_cells; cid++)
    rec_map_parts(&s->cells_top[cid], fun, data);
}

/**
 * @brief Map a function to all particles in a cell recursively.
 *
 * @param c The #cell we are working in.
 * @param fun Function pointer to apply on the cells.
 */
static void rec_map_parts_xparts(struct cell *c,
                                 void (*fun)(struct part *p, struct xpart *xp,
                                             struct cell *c)) {

  /* No progeny? */
  if (!c->split)
    for (int k = 0; k < c->count; k++) fun(&c->parts[k], &c->xparts[k], c);

  /* Otherwise, recurse. */
  else
    for (int k = 0; k < 8; k++)
      if (c->progeny[k] != NULL) rec_map_parts_xparts(c->progeny[k], fun);
}

/**
 * @brief Map a function to all particles (#part and #xpart) in a space.
 *
 * @param s The #space we are working in.
 * @param fun Function pointer to apply on the particles in the cells.
 */
void space_map_parts_xparts(struct space *s,
                            void (*fun)(struct part *p, struct xpart *xp,
                                        struct cell *c)) {

  /* Call the recursive function on all higher-level cells. */
  for (int cid = 0; cid < s->nr_cells; cid++)
    rec_map_parts_xparts(&s->cells_top[cid], fun);
}

/**
 * @brief Map a function to all particles in a cell recursively.
 *
 * @param c The #cell we are working in.
 * @param full Map to all cells, including cells with sub-cells.
 * @param fun Function pointer to apply on the cells.
 * @param data Data passed to the function fun.
 */
static void rec_map_cells_post(struct cell *c, int full,
                               void (*fun)(struct cell *c, void *data),
                               void *data) {
  /* Recurse. */
  if (c->split)
    for (int k = 0; k < 8; k++)
      if (c->progeny[k] != NULL)
        rec_map_cells_post(c->progeny[k], full, fun, data);

  /* No progeny? */
  if (full || !c->split) fun(c, data);
}

/**
 * @brief Map a function to all particles in a aspace.
 *
 * @param s The #space we are working in.
 * @param full Map to all cells, including cells with sub-cells.
 * @param fun Function pointer to apply on the cells.
 * @param data Data passed to the function fun.
 */
void space_map_cells_post(struct space *s, int full,
                          void (*fun)(struct cell *c, void *data), void *data) {

  /* Call the recursive function on all higher-level cells. */
  for (int cid = 0; cid < s->nr_cells; cid++)
    rec_map_cells_post(&s->cells_top[cid], full, fun, data);
}

static void rec_map_cells_pre(struct cell *c, int full,
                              void (*fun)(struct cell *c, void *data),
                              void *data) {

  /* No progeny? */
  if (full || !c->split) fun(c, data);

  /* Recurse. */
  if (c->split)
    for (int k = 0; k < 8; k++)
      if (c->progeny[k] != NULL)
        rec_map_cells_pre(c->progeny[k], full, fun, data);
}

/**
 * @brief Calls function fun on the cells in the space s
 *
 * @param s The #space
 * @param full If true calls the function on all cells and not just on leaves
 * @param fun The function to call.
 * @param data Additional data passed to fun() when called
 */
void space_map_cells_pre(struct space *s, int full,
                         void (*fun)(struct cell *c, void *data), void *data) {

  /* Call the recursive function on all higher-level cells. */
  for (int cid = 0; cid < s->nr_cells; cid++)
    rec_map_cells_pre(&s->cells_top[cid], full, fun, data);
}

/**
 * @brief Recursively split a cell.
 *
 * @param s The #space in which the cell lives.
 * @param c The #cell to split recursively.
 * @param buff A buffer for particle sorting, should be of size at least
 *        c->count or @c NULL.
 * @param sbuff A buffer for particle sorting, should be of size at least
 *        c->scount or @c NULL.
 * @param gbuff A buffer for particle sorting, should be of size at least
 *        c->gcount or @c NULL.
 */
void space_split_recursive(struct space *s, struct cell *c,
                           struct cell_buff *buff, struct cell_buff *sbuff,
                           struct cell_buff *gbuff) {

  const int count = c->count;
  const int gcount = c->gcount;
  const int scount = c->scount;
  const int depth = c->depth;
  int maxdepth = 0;
  float h_max = 0.0f;
  integertime_t ti_hydro_end_min = max_nr_timesteps, ti_hydro_end_max = 0,
                ti_hydro_beg_max = 0;
  integertime_t ti_gravity_end_min = max_nr_timesteps, ti_gravity_end_max = 0,
                ti_gravity_beg_max = 0;
  struct part *parts = c->parts;
  struct gpart *gparts = c->gparts;
  struct spart *sparts = c->sparts;
  struct xpart *xparts = c->xparts;
  struct engine *e = s->e;

<<<<<<< HEAD
=======
  /* If the buff is NULL, allocate it, and remember to free it. */
  const int allocate_buffer = (buff == NULL && gbuff == NULL && sbuff == NULL);
  if (allocate_buffer) {
    if (count > 0) {
      if (posix_memalign((void **)&buff, SWIFT_STRUCT_ALIGNMENT,
                         sizeof(struct cell_buff) * count) != 0)
        error("Failed to allocate temporary indices.");
      for (int k = 0; k < count; k++) {
        buff[k].x[0] = parts[k].x[0];
        buff[k].x[1] = parts[k].x[1];
        buff[k].x[2] = parts[k].x[2];
      }
    }
    if (gcount > 0) {
      if (posix_memalign((void **)&gbuff, SWIFT_STRUCT_ALIGNMENT,
                         sizeof(struct cell_buff) * gcount) != 0)
        error("Failed to allocate temporary indices.");
      for (int k = 0; k < gcount; k++) {
        gbuff[k].x[0] = gparts[k].x[0];
        gbuff[k].x[1] = gparts[k].x[1];
        gbuff[k].x[2] = gparts[k].x[2];
      }
    }
    if (scount > 0) {
      if (posix_memalign((void **)&sbuff, SWIFT_STRUCT_ALIGNMENT,
                         sizeof(struct cell_buff) * scount) != 0)
        error("Failed to allocate temporary indices.");
      for (int k = 0; k < scount; k++) {
        sbuff[k].x[0] = sparts[k].x[0];
        sbuff[k].x[1] = sparts[k].x[1];
        sbuff[k].x[2] = sparts[k].x[2];
      }
    }
  }

>>>>>>> 079f0ea3
  /* Check the depth. */
  while (depth > (maxdepth = s->maxdepth)) {
    atomic_cas(&s->maxdepth, maxdepth, depth);
  }

  /* If the depth is too large, we have a problem and should stop. */
  if (maxdepth > space_cell_maxdepth) {
    error("Exceeded maximum depth (%d) when splitting cells, aborting",
          space_cell_maxdepth);
  }

  /* Split or let it be? */
  if (count > space_splitsize || gcount > space_splitsize ||
      scount > space_splitsize) {

    /* No longer just a leaf. */
    c->split = 1;

    /* Create the cell's progeny. */
    space_getcells(s, 8, c->progeny);
    for (int k = 0; k < 8; k++) {
      struct cell *cp = c->progeny[k];
      cp->count = 0;
      cp->gcount = 0;
      cp->scount = 0;
      cp->ti_old_part = c->ti_old_part;
      cp->ti_old_gpart = c->ti_old_gpart;
      cp->ti_old_multipole = c->ti_old_multipole;
      cp->loc[0] = c->loc[0];
      cp->loc[1] = c->loc[1];
      cp->loc[2] = c->loc[2];
      cp->width[0] = c->width[0] / 2;
      cp->width[1] = c->width[1] / 2;
      cp->width[2] = c->width[2] / 2;
      cp->dmin = c->dmin / 2;
      if (k & 4) cp->loc[0] += cp->width[0];
      if (k & 2) cp->loc[1] += cp->width[1];
      if (k & 1) cp->loc[2] += cp->width[2];
      cp->depth = c->depth + 1;
      cp->split = 0;
      cp->h_max = 0.f;
      cp->dx_max_part = 0.f;
      cp->dx_max_gpart = 0.f;
      cp->dx_max_sort = 0.f;
      cp->nodeID = c->nodeID;
      cp->parent = c;
      cp->super = NULL;
      cp->super_hydro = NULL;
      cp->super_gravity = NULL;
#ifdef SWIFT_DEBUG_CHECKS
      cp->cellID = last_cell_id++;
#endif
    }

    /* Split the cell data. */
    cell_split(c, buff, sbuff, gbuff);

    /* Remove any progeny with zero parts. */
    struct cell_buff *progeny_buff = buff;
    struct cell_buff *progeny_gbuff = gbuff;
    struct cell_buff *progeny_sbuff = sbuff;
    for (int k = 0; k < 8; k++) {
      if (c->progeny[k]->count == 0 && c->progeny[k]->gcount == 0 &&
          c->progeny[k]->scount == 0) {
        space_recycle(s, c->progeny[k]);
        c->progeny[k] = NULL;
      } else {
        space_split_recursive(s, c->progeny[k], progeny_buff, progeny_sbuff,
                              progeny_gbuff);
        if (progeny_buff) progeny_buff += c->progeny[k]->count;
        if (progeny_gbuff) progeny_gbuff += c->progeny[k]->gcount;
        if (progeny_sbuff) progeny_sbuff += c->progeny[k]->scount;
        h_max = max(h_max, c->progeny[k]->h_max);
        ti_hydro_end_min =
            min(ti_hydro_end_min, c->progeny[k]->ti_hydro_end_min);
        ti_hydro_end_max =
            max(ti_hydro_end_max, c->progeny[k]->ti_hydro_end_max);
        ti_hydro_beg_max =
            max(ti_hydro_beg_max, c->progeny[k]->ti_hydro_beg_max);
        ti_gravity_end_min =
            min(ti_gravity_end_min, c->progeny[k]->ti_gravity_end_min);
        ti_gravity_end_max =
            max(ti_gravity_end_max, c->progeny[k]->ti_gravity_end_max);
        ti_gravity_beg_max =
            max(ti_gravity_beg_max, c->progeny[k]->ti_gravity_beg_max);
        if (c->progeny[k]->maxdepth > maxdepth)
          maxdepth = c->progeny[k]->maxdepth;
      }
    }

    /* Deal with multipole */
    if (s->gravity) {

      /* Reset everything */
      gravity_reset(c->multipole);

      /* Compute CoM of all progenies */
      double CoM[3] = {0., 0., 0.};
      double mass = 0.;

      for (int k = 0; k < 8; ++k) {
        if (c->progeny[k] != NULL) {
          const struct gravity_tensors *m = c->progeny[k]->multipole;
          CoM[0] += m->CoM[0] * m->m_pole.M_000;
          CoM[1] += m->CoM[1] * m->m_pole.M_000;
          CoM[2] += m->CoM[2] * m->m_pole.M_000;
          mass += m->m_pole.M_000;
        }
      }
      c->multipole->CoM[0] = CoM[0] / mass;
      c->multipole->CoM[1] = CoM[1] / mass;
      c->multipole->CoM[2] = CoM[2] / mass;

      /* Now shift progeny multipoles and add them up */
      struct multipole temp;
      double r_max = 0.;
      for (int k = 0; k < 8; ++k) {
        if (c->progeny[k] != NULL) {
          const struct cell *cp = c->progeny[k];
          const struct multipole *m = &cp->multipole->m_pole;

          /* Contribution to multipole */
          gravity_M2M(&temp, m, c->multipole->CoM, cp->multipole->CoM);
          gravity_multipole_add(&c->multipole->m_pole, &temp);

          /* Upper limit of max CoM<->gpart distance */
          const double dx = c->multipole->CoM[0] - cp->multipole->CoM[0];
          const double dy = c->multipole->CoM[1] - cp->multipole->CoM[1];
          const double dz = c->multipole->CoM[2] - cp->multipole->CoM[2];
          const double r2 = dx * dx + dy * dy + dz * dz;
          r_max = max(r_max, cp->multipole->r_max + sqrt(r2));
        }
      }
      /* Alternative upper limit of max CoM<->gpart distance */
      const double dx = c->multipole->CoM[0] > c->loc[0] + c->width[0] / 2.
                            ? c->multipole->CoM[0] - c->loc[0]
                            : c->loc[0] + c->width[0] - c->multipole->CoM[0];
      const double dy = c->multipole->CoM[1] > c->loc[1] + c->width[1] / 2.
                            ? c->multipole->CoM[1] - c->loc[1]
                            : c->loc[1] + c->width[1] - c->multipole->CoM[1];
      const double dz = c->multipole->CoM[2] > c->loc[2] + c->width[2] / 2.
                            ? c->multipole->CoM[2] - c->loc[2]
                            : c->loc[2] + c->width[2] - c->multipole->CoM[2];

      /* Take minimum of both limits */
      c->multipole->r_max = min(r_max, sqrt(dx * dx + dy * dy + dz * dz));
      c->multipole->r_max_rebuild = c->multipole->r_max;
      c->multipole->CoM_rebuild[0] = c->multipole->CoM[0];
      c->multipole->CoM_rebuild[1] = c->multipole->CoM[1];
      c->multipole->CoM_rebuild[2] = c->multipole->CoM[2];
    } /* Deal with gravity */
  }

  /* Otherwise, collect the data for this cell. */
  else {

    /* Clear the progeny. */
    bzero(c->progeny, sizeof(struct cell *) * 8);
    c->split = 0;
    maxdepth = c->depth;

    timebin_t hydro_time_bin_min = num_time_bins, hydro_time_bin_max = 0;
    timebin_t gravity_time_bin_min = num_time_bins, gravity_time_bin_max = 0;

    /* Get a pointer to the root cell (we probably want to make this a parameter
     * later). */
    struct cell *root = c;
    while (root->parent != NULL) root = root->parent;

    /* Put the parts and xparts in the right order. */
    const int parts_offset = c->parts - root->parts;
    for (int k = 0; k < count; k++) {
      /* Location of the part in the parts array. */
      int location = buff[k].offset - parts_offset;
      if (location != k) {
        struct part temp_part = parts[k];
        struct xpart temp_xpart = xparts[k];
        int j = k;
        while (1) {
          buff[j].offset = j + parts_offset;
          if (location == k) break;
          parts[j] = parts[location];
          xparts[j] = xparts[location];
          j = location;
          location = buff[j].offset - parts_offset;
        }
        parts[j] = temp_part;
        xparts[j] = temp_xpart;
      }

#ifdef SWIFT_DEBUG_CHECKS
      if (parts[k].x[0] != buff[k].x[0] || parts[k].x[1] != buff[k].x[1] ||
          parts[k].x[2] != buff[k].x[2])
        error("Buffer and particle position mismatch.");
      if (parts[k].time_bin == time_bin_inhibited)
        error("Inhibited particle present in space_split()");
#endif

      /* parts: Get dt_min/dt_max and h_max. */
      hydro_time_bin_min = min(hydro_time_bin_min, parts[k].time_bin);
      hydro_time_bin_max = max(hydro_time_bin_max, parts[k].time_bin);
      h_max = max(h_max, parts[k].h);

      /* xparts: Reset x_diff */
      xparts[k].x_diff[0] = 0.f;
      xparts[k].x_diff[1] = 0.f;
      xparts[k].x_diff[2] = 0.f;
    }

    /* Update the links gpart->part. */
    part_relink_gparts_to_parts(parts, count, parts - s->parts);

    /* Put the sparts in the right order. */
    const int sparts_offset = c->sparts - root->sparts;
    for (int k = 0; k < scount; k++) {
      /* Location of the spart in the sparts array. */
      int location = sbuff[k].offset - sparts_offset;
      if (location != k) {
        struct spart temp_spart = sparts[k];
        int j = k;
        while (1) {
          sbuff[j].offset = j + sparts_offset;
          if (location == k) break;
          sparts[j] = sparts[location];
          j = location;
          location = sbuff[j].offset - sparts_offset;
        }
        sparts[j] = temp_spart;
      }

#ifdef SWIFT_DEBUG_CHECKS
      if (sparts[k].x[0] != sbuff[k].x[0] || sparts[k].x[1] != sbuff[k].x[1] ||
          sparts[k].x[2] != sbuff[k].x[2])
        error("Buffer and spart position mismatch.");
      if (sparts[k].time_bin == time_bin_inhibited)
        error("Inhibited s-particle present in space_split()");
#endif

      /* sparts: Get dt_min/dt_max */
      gravity_time_bin_min = min(gravity_time_bin_min, sparts[k].time_bin);
      gravity_time_bin_max = max(gravity_time_bin_max, sparts[k].time_bin);
    }

    /* Update the links gpart->part. */
    part_relink_gparts_to_sparts(sparts, scount, sparts - s->sparts);

    /* Put the gparts in the right order. */
    const int gparts_offset = c->gparts - root->gparts;
    for (int k = 0; k < gcount; k++) {
      /* Location of the part in the parts array. */
      int location = gbuff[k].offset - gparts_offset;
      if (location != k) {
        struct gpart temp_gpart = gparts[k];
        int j = k;
        while (1) {
          gbuff[j].offset = j + gparts_offset;
          if (location == k) break;
          gparts[j] = gparts[location];
          j = location;
          location = gbuff[j].offset - gparts_offset;
        }
        gparts[j] = temp_gpart;
      }

#ifdef SWIFT_DEBUG_CHECKS
      if (gparts[k].x[0] != gbuff[k].x[0] || gparts[k].x[1] != gbuff[k].x[1] ||
          gparts[k].x[2] != gbuff[k].x[2])
        error("Buffer and gpart position mismatch.");
      if (gparts[k].time_bin == time_bin_inhibited)
        error("Inhibited g-particle present in space_split()");
#endif

      /* gparts: Get dt_min/dt_max, reset x_diff. */
      gravity_time_bin_min = min(gravity_time_bin_min, gparts[k].time_bin);
      gravity_time_bin_max = max(gravity_time_bin_max, gparts[k].time_bin);
      gparts[k].x_diff[0] = 0.f;
      gparts[k].x_diff[1] = 0.f;
      gparts[k].x_diff[2] = 0.f;
    }

    /* Update links part/spart->gpart. */
    part_relink_all_parts_to_gparts(gparts, gcount, s->parts, s->sparts);

    /* Convert into integer times */
    ti_hydro_end_min = get_integer_time_end(e->ti_current, hydro_time_bin_min);
    ti_hydro_end_max = get_integer_time_end(e->ti_current, hydro_time_bin_max);
    ti_hydro_beg_max =
        get_integer_time_begin(e->ti_current + 1, hydro_time_bin_max);
    ti_gravity_end_min =
        get_integer_time_end(e->ti_current, gravity_time_bin_min);
    ti_gravity_end_max =
        get_integer_time_end(e->ti_current, gravity_time_bin_max);
    ti_gravity_beg_max =
        get_integer_time_begin(e->ti_current + 1, gravity_time_bin_max);

    /* Construct the multipole and the centre of mass*/
    if (s->gravity) {
      if (gcount > 0) {
        gravity_P2M(c->multipole, c->gparts, c->gcount);
        const double dx = c->multipole->CoM[0] > c->loc[0] + c->width[0] / 2.
                              ? c->multipole->CoM[0] - c->loc[0]
                              : c->loc[0] + c->width[0] - c->multipole->CoM[0];
        const double dy = c->multipole->CoM[1] > c->loc[1] + c->width[1] / 2.
                              ? c->multipole->CoM[1] - c->loc[1]
                              : c->loc[1] + c->width[1] - c->multipole->CoM[1];
        const double dz = c->multipole->CoM[2] > c->loc[2] + c->width[2] / 2.
                              ? c->multipole->CoM[2] - c->loc[2]
                              : c->loc[2] + c->width[2] - c->multipole->CoM[2];
        c->multipole->r_max = sqrt(dx * dx + dy * dy + dz * dz);
      } else {
        gravity_multipole_init(&c->multipole->m_pole);
        if (c->nodeID == engine_rank) {
          c->multipole->CoM[0] = c->loc[0] + c->width[0] / 2.;
          c->multipole->CoM[1] = c->loc[1] + c->width[1] / 2.;
          c->multipole->CoM[2] = c->loc[2] + c->width[2] / 2.;
          c->multipole->r_max = 0.;
        }
      }
      c->multipole->r_max_rebuild = c->multipole->r_max;
      c->multipole->CoM_rebuild[0] = c->multipole->CoM[0];
      c->multipole->CoM_rebuild[1] = c->multipole->CoM[1];
      c->multipole->CoM_rebuild[2] = c->multipole->CoM[2];
    }
  }

  /* Set the values for this cell. */
  c->h_max = h_max;
  c->ti_hydro_end_min = ti_hydro_end_min;
  c->ti_hydro_end_max = ti_hydro_end_max;
  c->ti_hydro_beg_max = ti_hydro_beg_max;
  c->ti_gravity_end_min = ti_gravity_end_min;
  c->ti_gravity_end_max = ti_gravity_end_max;
  c->ti_gravity_beg_max = ti_gravity_beg_max;
  c->maxdepth = maxdepth;

  /* Set ownership according to the start of the parts array. */
  if (s->nr_parts > 0)
    c->owner =
        ((c->parts - s->parts) % s->nr_parts) * s->nr_queues / s->nr_parts;
  else if (s->nr_sparts > 0)
    c->owner =
        ((c->sparts - s->sparts) % s->nr_sparts) * s->nr_queues / s->nr_sparts;
  else if (s->nr_gparts > 0)
    c->owner =
        ((c->gparts - s->gparts) % s->nr_gparts) * s->nr_queues / s->nr_gparts;
  else
    c->owner = 0; /* Ok, there is really nothing on this rank... */
}

void space_split_cell(struct space *s, struct cell *c) {

  struct part *parts = c->parts;
  struct gpart *gparts = c->gparts;
  struct spart *sparts = c->sparts;
  const int count = c->count;
  const int gcount = c->gcount;
  const int scount = c->scount;

  struct cell_buff *buff = NULL;
  struct cell_buff *gbuff = NULL;
  struct cell_buff *sbuff = NULL;

  /* Allocate and fill the particle position buffers. */
  if (count > 0) {
    if (posix_memalign((void *)&buff, SWIFT_STRUCT_ALIGNMENT,
                       sizeof(struct cell_buff) * count) != 0)
      error("Failed to allocate temporary indices.");
    for (int k = 0; k < count; k++) {
      buff[k].x[0] = parts[k].x[0];
      buff[k].x[1] = parts[k].x[1];
      buff[k].x[2] = parts[k].x[2];
      buff[k].offset = k;
    }
  }
  if (gcount > 0) {
    if (posix_memalign((void *)&gbuff, SWIFT_STRUCT_ALIGNMENT,
                       sizeof(struct cell_buff) * gcount) != 0)
      error("Failed to allocate temporary indices.");
    for (int k = 0; k < gcount; k++) {
      gbuff[k].x[0] = gparts[k].x[0];
      gbuff[k].x[1] = gparts[k].x[1];
      gbuff[k].x[2] = gparts[k].x[2];
      gbuff[k].offset = k;
    }
  }
  if (scount > 0) {
    if (posix_memalign((void *)&sbuff, SWIFT_STRUCT_ALIGNMENT,
                       sizeof(struct cell_buff) * scount) != 0)
      error("Failed to allocate temporary indices.");
    for (int k = 0; k < scount; k++) {
      sbuff[k].x[0] = sparts[k].x[0];
      sbuff[k].x[1] = sparts[k].x[1];
      sbuff[k].x[2] = sparts[k].x[2];
      sbuff[k].offset = k;
    }
  }

  /* Call the recursive cell splitting function. */
  space_split_recursive(s, c, buff, sbuff, gbuff);

  /* Clean up. */
  if (buff != NULL) free(buff);
  if (gbuff != NULL) free(gbuff);
  if (sbuff != NULL) free(sbuff);
}

/**
 * @brief #threadpool mapper function to split cells if they contain
 *        too many particles.
 *
 * @param map_data Pointer towards the top-cells.
 * @param num_cells The number of cells to treat.
 * @param extra_data Pointers to the #space.
 */
void space_split_mapper(void *map_data, int num_cells, void *extra_data) {

  /* Unpack the inputs. */
  struct space *s = (struct space *)extra_data;
  struct cell *restrict cells_top = (struct cell *)map_data;

  for (int ind = 0; ind < num_cells; ind++) {
    struct cell *c = &cells_top[ind];
    space_split_cell(s, c);
  }

#ifdef SWIFT_DEBUG_CHECKS
  /* All cells and particles should have consistent h_max values. */
  for (int ind = 0; ind < num_cells; ind++) {
    int depth = 0;
    if (!checkCellhdxmax(&cells_top[ind], &depth))
      message("    at cell depth %d", depth);
  }
#endif
}

/**
 * @brief Return a used cell to the buffer of unused sub-cells.
 *
 * @param s The #space.
 * @param c The #cell.
 */
void space_recycle(struct space *s, struct cell *c) {

  /* Clear the cell. */
  if (lock_destroy(&c->lock) != 0 || lock_destroy(&c->glock) != 0 ||
      lock_destroy(&c->mlock) != 0 || lock_destroy(&c->slock) != 0)
    error("Failed to destroy spinlocks.");

  /* Clear this cell's sort arrays. */
  for (int i = 0; i < 13; i++)
    if (c->sort[i] != NULL) free(c->sort[i]);

  /* Lock the space. */
  lock_lock(&s->lock);

  /* Hook the multipole back in the buffer */
  if (s->gravity) {
    c->multipole->next = s->multipoles_sub;
    s->multipoles_sub = c->multipole;
  }

  /* Hook this cell into the buffer. */
  c->next = s->cells_sub;
  s->cells_sub = c;
  s->tot_cells -= 1;

  /* Unlock the space. */
  lock_unlock_blind(&s->lock);
}

/**
 * @brief Return a list of used cells to the buffer of unused sub-cells.
 *
 * @param s The #space.
 * @param cell_list_begin Pointer to the first #cell in the linked list of
 *        cells joined by their @c next pointers.
 * @param cell_list_end Pointer to the last #cell in the linked list of
 *        cells joined by their @c next pointers. It is assumed that this
 *        cell's @c next pointer is @c NULL.
 * @param multipole_list_begin Pointer to the first #multipole in the linked
 * list of
 *        multipoles joined by their @c next pointers.
 * @param multipole_list_end Pointer to the last #multipole in the linked list
 * of
 *        multipoles joined by their @c next pointers. It is assumed that this
 *        multipole's @c next pointer is @c NULL.
 */
void space_recycle_list(struct space *s, struct cell *cell_list_begin,
                        struct cell *cell_list_end,
                        struct gravity_tensors *multipole_list_begin,
                        struct gravity_tensors *multipole_list_end) {

  int count = 0;

  /* Clean up the list of cells. */
  for (struct cell *c = cell_list_begin; c != NULL; c = c->next) {
    /* Clear the cell. */
    if (lock_destroy(&c->lock) != 0 || lock_destroy(&c->glock) != 0 ||
        lock_destroy(&c->mlock) != 0 || lock_destroy(&c->slock) != 0)
      error("Failed to destroy spinlocks.");

    /* Clear this cell's sort arrays. */
    for (int i = 0; i < 13; i++)
      if (c->sort[i] != NULL) free(c->sort[i]);

    /* Count this cell. */
    count += 1;
  }

  /* Lock the space. */
  lock_lock(&s->lock);

  /* Hook the cells into the buffer. */
  cell_list_end->next = s->cells_sub;
  s->cells_sub = cell_list_begin;
  s->tot_cells -= count;

  /* Hook the multipoles into the buffer. */
  if (s->gravity) {
    multipole_list_end->next = s->multipoles_sub;
    s->multipoles_sub = multipole_list_begin;
  }

  /* Unlock the space. */
  lock_unlock_blind(&s->lock);
}

/**
 * @brief Get a new empty (sub-)#cell.
 *
 * If there are cells in the buffer, use the one at the end of the linked list.
 * If we have no cells, allocate a new chunk of memory and pick one from there.
 *
 * @param s The #space.
 * @param nr_cells Number of #cell to pick up.
 * @param cells Array of @c nr_cells #cell pointers in which to store the
 *        new cells.
 */
void space_getcells(struct space *s, int nr_cells, struct cell **cells) {

  /* Lock the space. */
  lock_lock(&s->lock);

  /* For each requested cell... */
  for (int j = 0; j < nr_cells; j++) {

    /* Is the cell buffer empty? */
    if (s->cells_sub == NULL) {
      if (posix_memalign((void **)&s->cells_sub, cell_align,
                         space_cellallocchunk * sizeof(struct cell)) != 0)
        error("Failed to allocate more cells.");

      /* Constructed a linked list */
      for (int k = 0; k < space_cellallocchunk - 1; k++)
        s->cells_sub[k].next = &s->cells_sub[k + 1];
      s->cells_sub[space_cellallocchunk - 1].next = NULL;
    }

    /* Is the multipole buffer empty? */
    if (s->gravity && s->multipoles_sub == NULL) {
      if (posix_memalign(
              (void **)&s->multipoles_sub, multipole_align,
              space_cellallocchunk * sizeof(struct gravity_tensors)) != 0)
        error("Failed to allocate more multipoles.");

      /* Constructed a linked list */
      for (int k = 0; k < space_cellallocchunk - 1; k++)
        s->multipoles_sub[k].next = &s->multipoles_sub[k + 1];
      s->multipoles_sub[space_cellallocchunk - 1].next = NULL;
    }

    /* Pick off the next cell. */
    cells[j] = s->cells_sub;
    s->cells_sub = cells[j]->next;
    s->tot_cells += 1;

    /* Hook the multipole */
    if (s->gravity) {
      cells[j]->multipole = s->multipoles_sub;
      s->multipoles_sub = cells[j]->multipole->next;
    }
  }

  /* Unlock the space. */
  lock_unlock_blind(&s->lock);

  /* Init some things in the cell we just got. */
  for (int j = 0; j < nr_cells; j++) {
    struct gravity_tensors *temp = cells[j]->multipole;
    bzero(cells[j], sizeof(struct cell));
    cells[j]->multipole = temp;
    cells[j]->nodeID = -1;
    if (lock_init(&cells[j]->lock) != 0 || lock_init(&cells[j]->glock) != 0 ||
        lock_init(&cells[j]->mlock) != 0 || lock_init(&cells[j]->slock) != 0)
      error("Failed to initialize cell spinlocks.");
  }
}

/**
 * @brief Construct the list of top-level cells that have any tasks in
 * their hierarchy.
 *
 * This assumes the list has been pre-allocated at a regrid.
 *
 * @param s The #space.
 */
void space_list_cells_with_tasks(struct space *s) {

  /* Let's rebuild the list of local top-level cells */
  s->nr_local_cells = 0;
  for (int i = 0; i < s->nr_cells; ++i)
    if (cell_has_tasks(&s->cells_top[i])) {
      s->local_cells_top[s->nr_local_cells] = i;
      s->nr_local_cells++;
    }
  if (s->e->verbose)
    message("Have %d local cells (total=%d)", s->nr_local_cells, s->nr_cells);
}

void space_synchronize_particle_positions_mapper(void *map_data, int nr_gparts,
                                                 void *extra_data) {
  /* Unpack the data */
  struct gpart *restrict gparts = (struct gpart *)map_data;
  struct space *s = (struct space *)extra_data;

  for (int k = 0; k < nr_gparts; k++) {

    /* Get the particle */
    const struct gpart *restrict gp = &gparts[k];

    if (gp->type == swift_type_dark_matter)
      continue;

    else if (gp->type == swift_type_gas) {

      /* Get it's gassy friend */
      struct part *p = &s->parts[-gp->id_or_neg_offset];
      struct xpart *xp = &s->xparts[-gp->id_or_neg_offset];

      /* Synchronize positions and velocities */
      p->x[0] = gp->x[0];
      p->x[1] = gp->x[1];
      p->x[2] = gp->x[2];

      xp->v_full[0] = gp->v_full[0];
      xp->v_full[1] = gp->v_full[1];
      xp->v_full[2] = gp->v_full[2];
    }

    else if (gp->type == swift_type_star) {

      /* Get it's stellar friend */
      struct spart *sp = &s->sparts[-gp->id_or_neg_offset];

      /* Synchronize positions */
      sp->x[0] = gp->x[0];
      sp->x[1] = gp->x[1];
      sp->x[2] = gp->x[2];
    }
  }
}

void space_synchronize_particle_positions(struct space *s) {

  if ((s->nr_gparts > 0 && s->nr_parts > 0) ||
      (s->nr_gparts > 0 && s->nr_sparts > 0))
    threadpool_map(&s->e->threadpool,
                   space_synchronize_particle_positions_mapper, s->gparts,
                   s->nr_gparts, sizeof(struct gpart), 0, (void *)s);
}

/**
 * @brief Initialises all the particles by setting them into a valid state
 *
 * Calls hydro_first_init_part() on all the particles
 * Calls chemistry_first_init_part() on all the particles
 */
void space_first_init_parts(struct space *s,
                            const struct chemistry_data *chemistry,
                            const struct cooling_function_data *cool_func) {

  const size_t nr_parts = s->nr_parts;
  struct part *restrict p = s->parts;
  struct xpart *restrict xp = s->xparts;

  for (size_t i = 0; i < nr_parts; ++i) {

#ifdef HYDRO_DIMENSION_2D
    p[i].x[2] = 0.f;
    p[i].v[2] = 0.f;
#endif

#ifdef HYDRO_DIMENSION_1D
    p[i].x[1] = p[i].x[2] = 0.f;
    p[i].v[1] = p[i].v[2] = 0.f;
#endif

    hydro_first_init_part(&p[i], &xp[i]);

    /* Also initialise the chemistry */
    chemistry_first_init_part(&p[i], &xp[i], chemistry);

    /* And the cooling */
    cooling_first_init_part(&p[i], &xp[i], cool_func);

#ifdef SWIFT_DEBUG_CHECKS
    p[i].ti_drift = 0;
    p[i].ti_kick = 0;
#endif
  }
}

/**
 * @brief Initialises all the g-particles by setting them into a valid state
 *
 * Calls gravity_first_init_gpart() on all the particles
 */
void space_first_init_gparts(struct space *s,
                             const struct gravity_props *grav_props) {

  const size_t nr_gparts = s->nr_gparts;
  struct gpart *restrict gp = s->gparts;

  for (size_t i = 0; i < nr_gparts; ++i) {

#ifdef HYDRO_DIMENSION_2D
    gp[i].x[2] = 0.f;
    gp[i].v_full[2] = 0.f;
#endif

#ifdef HYDRO_DIMENSION_1D
    gp[i].x[1] = gp[i].x[2] = 0.f;
    gp[i].v_full[1] = gp[i].v_full[2] = 0.f;
#endif

    gravity_first_init_gpart(&gp[i], grav_props);

#ifdef SWIFT_DEBUG_CHECKS
    gp[i].ti_drift = 0;
    gp[i].ti_kick = 0;
#endif
  }
}

/**
 * @brief Initialises all the s-particles by setting them into a valid state
 *
 * Calls star_first_init_spart() on all the particles
 */
void space_first_init_sparts(struct space *s) {

  const size_t nr_sparts = s->nr_sparts;
  struct spart *restrict sp = s->sparts;

  for (size_t i = 0; i < nr_sparts; ++i) {

#ifdef HYDRO_DIMENSION_2D
    sp[i].x[2] = 0.f;
    sp[i].v[2] = 0.f;
#endif

#ifdef HYDRO_DIMENSION_1D
    sp[i].x[1] = sp[i].x[2] = 0.f;
    sp[i].v[1] = sp[i].v[2] = 0.f;
#endif

    star_first_init_spart(&sp[i]);

#ifdef SWIFT_DEBUG_CHECKS
    sp[i].ti_drift = 0;
    sp[i].ti_kick = 0;
#endif
  }
}

void space_init_parts_mapper(void *restrict map_data, int count,
                             void *restrict extra_data) {

  struct part *restrict parts = (struct part *)map_data;
  const struct hydro_space *restrict hs = (struct hydro_space *)extra_data;
  for (int k = 0; k < count; k++) hydro_init_part(&parts[k], hs);
}

/**
 * @brief Calls the #part initialisation function on all particles in the space.
 *
 * @param s The #space.
 * @param verbose Are we talkative?
 */
void space_init_parts(struct space *s, int verbose) {

  const ticks tic = getticks();

  if (s->nr_parts > 0)
    threadpool_map(&s->e->threadpool, space_init_parts_mapper, s->parts,
                   s->nr_parts, sizeof(struct part), 0, &s->hs);
  if (verbose)
    message("took %.3f %s.", clocks_from_ticks(getticks() - tic),
            clocks_getunit());
}

void space_init_gparts_mapper(void *restrict map_data, int count,
                              void *restrict extra_data) {

  struct gpart *gparts = (struct gpart *)map_data;
  for (int k = 0; k < count; k++) gravity_init_gpart(&gparts[k]);
}

/**
 * @brief Calls the #gpart initialisation function on all particles in the
 * space.
 *
 * @param s The #space.
 * @param verbose Are we talkative?
 */
void space_init_gparts(struct space *s, int verbose) {

  const ticks tic = getticks();

  if (s->nr_gparts > 0)
    threadpool_map(&s->e->threadpool, space_init_gparts_mapper, s->gparts,
                   s->nr_gparts, sizeof(struct gpart), 0, NULL);
  if (verbose)
    message("took %.3f %s.", clocks_from_ticks(getticks() - tic),
            clocks_getunit());
}

void space_convert_quantities_mapper(void *restrict map_data, int count,
                                     void *restrict extra_data) {
  struct space *s = (struct space *)extra_data;
  struct part *restrict parts = (struct part *)map_data;
  const ptrdiff_t index = parts - s->parts;
  struct xpart *restrict xparts = s->xparts + index;
  for (int k = 0; k < count; k++)
    hydro_convert_quantities(&parts[k], &xparts[k]);
}

/**
 * @brief Calls the #part quantities conversion function on all particles in the
 * space.
 *
 * @param s The #space.
 * @param verbose Are we talkative?
 */
void space_convert_quantities(struct space *s, int verbose) {

  const ticks tic = getticks();

  if (s->nr_parts > 0)
    threadpool_map(&s->e->threadpool, space_convert_quantities_mapper, s->parts,
                   s->nr_parts, sizeof(struct part), 0, s);

  if (verbose)
    message("took %.3f %s.", clocks_from_ticks(getticks() - tic),
            clocks_getunit());
}

/**
 * @brief Split the space into cells given the array of particles.
 *
 * @param s The #space to initialize.
 * @param params The parsed parameter file.
 * @param dim Spatial dimensions of the domain.
 * @param parts Array of Gas particles.
 * @param gparts Array of Gravity particles.
 * @param sparts Array of star particles.
 * @param Npart The number of Gas particles in the space.
 * @param Ngpart The number of Gravity particles in the space.
 * @param Nspart The number of star particles in the space.
 * @param periodic flag whether the domain is periodic or not.
 * @param replicate How many replications along each direction do we want ?
 * @param gravity flag whether we are doing gravity or not.
 * @param verbose Print messages to stdout or not.
 * @param dry_run If 1, just initialise stuff, don't do anything with the parts.
 *
 * Makes a grid of edge length > r_max and fills the particles
 * into the respective cells. Cells containing more than #space_splitsize
 * parts with a cutoff below half the cell width are then split
 * recursively.
 */
void space_init(struct space *s, const struct swift_params *params,
                double dim[3], struct part *parts, struct gpart *gparts,
                struct spart *sparts, size_t Npart, size_t Ngpart,
                size_t Nspart, int periodic, int replicate, int gravity,
                int verbose, int dry_run) {

  /* Clean-up everything */
  bzero(s, sizeof(struct space));

  /* Store everything in the space. */
  s->dim[0] = dim[0];
  s->dim[1] = dim[1];
  s->dim[2] = dim[2];
  s->periodic = periodic;
  s->gravity = gravity;
  s->nr_parts = Npart;
  s->size_parts = Npart;
  s->parts = parts;
  s->nr_gparts = Ngpart;
  s->size_gparts = Ngpart;
  s->gparts = gparts;
  s->nr_sparts = Nspart;
  s->size_sparts = Nspart;
  s->sparts = sparts;
  s->nr_queues = 1; /* Temporary value until engine construction */

  /* Are we replicating the space ? */
  if (replicate < 1)
    error("Value of 'InitialConditions:replicate' (%d) is too small",
          replicate);
  if (replicate > 1) {
    space_replicate(s, replicate, verbose);
    parts = s->parts;
    gparts = s->gparts;
    sparts = s->sparts;
    Npart = s->nr_parts;
    Ngpart = s->nr_gparts;
    Nspart = s->nr_sparts;
  }

  /* Decide on the minimal top-level cell size */
  const double dmax = max3(s->dim[0], s->dim[1], s->dim[2]);
  int maxtcells =
      parser_get_opt_param_int(params, "Scheduler:max_top_level_cells",
                               space_max_top_level_cells_default);
  s->cell_min = 0.99 * dmax / maxtcells;

  /* Check that it is big enough. */
  const double dmin = min3(s->dim[0], s->dim[1], s->dim[2]);
  int needtcells = 3 * dmax / dmin;
  if (maxtcells < needtcells)
    error(
        "Scheduler:max_top_level_cells is too small %d, needs to be at "
        "least %d",
        maxtcells, needtcells);

  /* Get the constants for the scheduler */
  space_maxsize = parser_get_opt_param_int(params, "Scheduler:cell_max_size",
                                           space_maxsize_default);
  space_subsize_pair_hydro =
      parser_get_opt_param_int(params, "Scheduler:cell_sub_size_pair_hydro",
                               space_subsize_pair_hydro_default);
  space_subsize_self_hydro =
      parser_get_opt_param_int(params, "Scheduler:cell_sub_size_self_hydro",
                               space_subsize_self_hydro_default);
  space_subsize_pair_grav =
      parser_get_opt_param_int(params, "Scheduler:cell_sub_size_pair_grav",
                               space_subsize_pair_grav_default);
  space_subsize_self_grav =
      parser_get_opt_param_int(params, "Scheduler:cell_sub_size_self_grav",
                               space_subsize_self_grav_default);
  space_splitsize = parser_get_opt_param_int(
      params, "Scheduler:cell_split_size", space_splitsize_default);

  if (verbose) {
    message("max_size set to %d split_size set to %d", space_maxsize,
            space_splitsize);
    message("sub_size_pair_hydro set to %d, sub_size_self_hydro set to %d",
            space_subsize_pair_hydro, space_subsize_self_hydro);
    message("sub_size_pair_grav set to %d, sub_size_self_grav set to %d",
            space_subsize_pair_grav, space_subsize_self_grav);
  }

  /* Apply h scaling */
  const double scaling =
      parser_get_opt_param_double(params, "InitialConditions:h_scaling", 1.0);
  if (scaling != 1.0 && !dry_run) {
    message("Re-scaling smoothing lengths by a factor %e", scaling);
    for (size_t k = 0; k < Npart; k++) parts[k].h *= scaling;
  }

  /* Apply shift */
  double shift[3] = {0.0, 0.0, 0.0};
  shift[0] =
      parser_get_opt_param_double(params, "InitialConditions:shift_x", 0.0);
  shift[1] =
      parser_get_opt_param_double(params, "InitialConditions:shift_y", 0.0);
  shift[2] =
      parser_get_opt_param_double(params, "InitialConditions:shift_z", 0.0);
  if ((shift[0] != 0. || shift[1] != 0. || shift[2] != 0.) && !dry_run) {
    message("Shifting particles by [%e %e %e]", shift[0], shift[1], shift[2]);
    for (size_t k = 0; k < Npart; k++) {
      parts[k].x[0] += shift[0];
      parts[k].x[1] += shift[1];
      parts[k].x[2] += shift[2];
    }
    for (size_t k = 0; k < Ngpart; k++) {
      gparts[k].x[0] += shift[0];
      gparts[k].x[1] += shift[1];
      gparts[k].x[2] += shift[2];
    }
    for (size_t k = 0; k < Nspart; k++) {
      sparts[k].x[0] += shift[0];
      sparts[k].x[1] += shift[1];
      sparts[k].x[2] += shift[2];
    }
  }

  if (!dry_run) {

    /* Check that all the part positions are reasonable, wrap if periodic. */
    if (periodic) {
      for (size_t k = 0; k < Npart; k++)
        for (int j = 0; j < 3; j++) {
          while (parts[k].x[j] < 0) parts[k].x[j] += s->dim[j];
          while (parts[k].x[j] >= s->dim[j]) parts[k].x[j] -= s->dim[j];
        }
    } else {
      for (size_t k = 0; k < Npart; k++)
        for (int j = 0; j < 3; j++)
          if (parts[k].x[j] < 0 || parts[k].x[j] >= s->dim[j])
            error("Not all particles are within the specified domain.");
    }

    /* Same for the gparts */
    if (periodic) {
      for (size_t k = 0; k < Ngpart; k++)
        for (int j = 0; j < 3; j++) {
          while (gparts[k].x[j] < 0) gparts[k].x[j] += s->dim[j];
          while (gparts[k].x[j] >= s->dim[j]) gparts[k].x[j] -= s->dim[j];
        }
    } else {
      for (size_t k = 0; k < Ngpart; k++)
        for (int j = 0; j < 3; j++)
          if (gparts[k].x[j] < 0 || gparts[k].x[j] >= s->dim[j])
            error("Not all g-particles are within the specified domain.");
    }

    /* Same for the sparts */
    if (periodic) {
      for (size_t k = 0; k < Nspart; k++)
        for (int j = 0; j < 3; j++) {
          while (sparts[k].x[j] < 0) sparts[k].x[j] += s->dim[j];
          while (sparts[k].x[j] >= s->dim[j]) sparts[k].x[j] -= s->dim[j];
        }
    } else {
      for (size_t k = 0; k < Nspart; k++)
        for (int j = 0; j < 3; j++)
          if (sparts[k].x[j] < 0 || sparts[k].x[j] >= s->dim[j])
            error("Not all s-particles are within the specified domain.");
    }
  }

  /* Allocate the extra parts array for the gas particles. */
  if (Npart > 0) {
    if (posix_memalign((void **)&s->xparts, xpart_align,
                       Npart * sizeof(struct xpart)) != 0)
      error("Failed to allocate xparts.");
    bzero(s->xparts, Npart * sizeof(struct xpart));
  }

  hydro_space_init(&s->hs, s);

  /* Init the space lock. */
  if (lock_init(&s->lock) != 0) error("Failed to create space spin-lock.");

  /* Build the cells recursively. */
  if (!dry_run) space_regrid(s, verbose);
}

/**
 * @brief Replicate the content of a space along each axis.
 *
 * Should only be called during initialisation.
 *
 * @param s The #space to replicate.
 * @param replicate The number of copies along each axis.
 * @param verbose Are we talkative ?
 */
void space_replicate(struct space *s, int replicate, int verbose) {

  if (replicate < 1) error("Invalid replicate value: %d", replicate);

  if (verbose)
    message("Replicating space %d times along each axis.", replicate);

  const int factor = replicate * replicate * replicate;

  /* Store the current values */
  const size_t nr_parts = s->nr_parts;
  const size_t nr_gparts = s->nr_gparts;
  const size_t nr_sparts = s->nr_sparts;
  const size_t nr_dm = nr_gparts - nr_parts - nr_sparts;

  s->size_parts = s->nr_parts = nr_parts * factor;
  s->size_gparts = s->nr_gparts = nr_gparts * factor;
  s->size_sparts = s->nr_sparts = nr_sparts * factor;

  /* Allocate space for new particles */
  struct part *parts = NULL;
  struct gpart *gparts = NULL;
  struct spart *sparts = NULL;

  if (posix_memalign((void **)&parts, part_align,
                     s->nr_parts * sizeof(struct part)) != 0)
    error("Failed to allocate new part array.");

  if (posix_memalign((void **)&gparts, gpart_align,
                     s->nr_gparts * sizeof(struct gpart)) != 0)
    error("Failed to allocate new gpart array.");

  if (posix_memalign((void **)&sparts, spart_align,
                     s->nr_sparts * sizeof(struct spart)) != 0)
    error("Failed to allocate new spart array.");

  /* Replicate everything */
  for (int i = 0; i < replicate; ++i) {
    for (int j = 0; j < replicate; ++j) {
      for (int k = 0; k < replicate; ++k) {
        const size_t offset = i * replicate * replicate + j * replicate + k;

        /* First copy the data */
        memcpy(parts + offset * nr_parts, s->parts,
               nr_parts * sizeof(struct part));
        memcpy(sparts + offset * nr_sparts, s->sparts,
               nr_sparts * sizeof(struct spart));
        memcpy(gparts + offset * nr_gparts, s->gparts,
               nr_gparts * sizeof(struct gpart));

        /* Shift the positions */
        const double shift[3] = {i * s->dim[0], j * s->dim[1], k * s->dim[2]};

        for (size_t n = offset * nr_parts; n < (offset + 1) * nr_parts; ++n) {
          parts[n].x[0] += shift[0];
          parts[n].x[1] += shift[1];
          parts[n].x[2] += shift[2];
        }
        for (size_t n = offset * nr_gparts; n < (offset + 1) * nr_gparts; ++n) {
          gparts[n].x[0] += shift[0];
          gparts[n].x[1] += shift[1];
          gparts[n].x[2] += shift[2];
        }
        for (size_t n = offset * nr_sparts; n < (offset + 1) * nr_sparts; ++n) {
          sparts[n].x[0] += shift[0];
          sparts[n].x[1] += shift[1];
          sparts[n].x[2] += shift[2];
        }

        /* Set the correct links (recall gpart are sorted by type at start-up):
           first DM (unassociated gpart), then gas, then stars */
        if (nr_parts > 0 && nr_gparts > 0) {
          const size_t offset_part = offset * nr_parts;
          const size_t offset_gpart = offset * nr_gparts + nr_dm;

          for (size_t n = 0; n < nr_parts; ++n) {
            parts[offset_part + n].gpart = &gparts[offset_gpart + n];
            gparts[offset_gpart + n].id_or_neg_offset = -(offset_part + n);
          }
        }
        if (nr_sparts > 0 && nr_gparts > 0) {
          const size_t offset_spart = offset * nr_sparts;
          const size_t offset_gpart = offset * nr_gparts + nr_dm + nr_parts;

          for (size_t n = 0; n < nr_sparts; ++n) {
            sparts[offset_spart + n].gpart = &gparts[offset_gpart + n];
            gparts[offset_gpart + n].id_or_neg_offset = -(offset_spart + n);
          }
        }
      }
    }
  }

  /* Replace the content of the space */
  free(s->parts);
  free(s->gparts);
  free(s->sparts);
  s->parts = parts;
  s->gparts = gparts;
  s->sparts = sparts;

  /* Finally, update the domain size */
  s->dim[0] *= replicate;
  s->dim[1] *= replicate;
  s->dim[2] *= replicate;

#ifdef SWIFT_DEBUG_CHECKS
  /* Verify that everything is correct */
  part_verify_links(s->parts, s->gparts, s->sparts, s->nr_parts, s->nr_gparts,
                    s->nr_sparts, verbose);
#endif
}

/**
 * @brief Cleans-up all the cell links in the space
 *
 * Expensive funtion. Should only be used for debugging purposes.
 *
 * @param s The #space to clean.
 */
void space_link_cleanup(struct space *s) {

  /* Recursively apply the cell link cleaning routine */
  space_map_cells_pre(s, 1, cell_clean_links, NULL);
}

/**
 * @brief Checks that all cells have been drifted to a given point in time
 *
 * Should only be used for debugging purposes.
 *
 * @param s The #space to check.
 * @param ti_drift The (integer) time.
 * @param multipole Are we also checking the multipoles ?
 */
void space_check_drift_point(struct space *s, integertime_t ti_drift,
                             int multipole) {
#ifdef SWIFT_DEBUG_CHECKS
  /* Recursively check all cells */
  space_map_cells_pre(s, 1, cell_check_part_drift_point, &ti_drift);
  space_map_cells_pre(s, 1, cell_check_gpart_drift_point, &ti_drift);
  if (multipole)
    space_map_cells_pre(s, 1, cell_check_multipole_drift_point, &ti_drift);
#else
  error("Calling debugging code without debugging flag activated.");
#endif
}

void space_check_top_multipoles_drift_point(struct space *s,
                                            integertime_t ti_drift) {
#ifdef SWIFT_DEBUG_CHECKS
  for (int i = 0; i < s->nr_cells; ++i) {
    cell_check_multipole_drift_point(&s->cells_top[i], &ti_drift);
  }
#else
  error("Calling debugging code without debugging flag activated.");
#endif
}

/**
 * @brief Checks that all particles and local cells have a non-zero time-step.
 *
 * Should only be used for debugging purposes.
 *
 * @param s The #space to check.
 */
void space_check_timesteps(struct space *s) {
#ifdef SWIFT_DEBUG_CHECKS
  for (int i = 0; i < s->nr_cells; ++i) {
    cell_check_timesteps(&s->cells_top[i]);
  }
#else
  error("Calling debugging code without debugging flag activated.");
#endif
}

/**
 * @brief Resets all the individual cell task counters to 0.
 *
 * Should only be used for debugging purposes.
 *
 * @param s The #space to reset.
 */
void space_reset_task_counters(struct space *s) {
#ifdef SWIFT_DEBUG_CHECKS
  for (int i = 0; i < s->nr_cells; ++i) {
    cell_reset_task_counters(&s->cells_top[i]);
  }
#else
  error("Calling debugging code without debugging flag activated.");
#endif
}

/**
 * @brief Frees up the memory allocated for this #space
 */
void space_clean(struct space *s) {

  for (int i = 0; i < s->nr_cells; ++i) cell_clean(&s->cells_top[i]);
  free(s->cells_top);
  free(s->multipoles_top);
  free(s->local_cells_top);
  free(s->parts);
  free(s->xparts);
  free(s->gparts);
  free(s->sparts);
}

/**
 * @brief Write the space struct and its contents to the given FILE as a
 * stream of bytes.
 *
 * @param s the space
 * @param stream the file stream
 */
void space_struct_dump(struct space *s, FILE *stream) {

  restart_write_blocks(s, sizeof(struct space), 1, stream, "space",
                       "space struct");

  /* More things to write. */
  if (s->nr_parts > 0) {
    restart_write_blocks(s->parts, s->nr_parts, sizeof(struct part), stream,
                         "parts", "parts");
    restart_write_blocks(s->xparts, s->nr_parts, sizeof(struct xpart), stream,
                         "xparts", "xparts");
  }
  if (s->nr_gparts > 0)
    restart_write_blocks(s->gparts, s->nr_gparts, sizeof(struct gpart), stream,
                         "gparts", "gparts");

  if (s->nr_sparts > 0)
    restart_write_blocks(s->sparts, s->nr_sparts, sizeof(struct spart), stream,
                         "sparts", "sparts");
}

/**
 * @brief Re-create a space struct and its contents from the given FILE
 *        stream.
 *
 * @param s the space
 * @param stream the file stream
 */
void space_struct_restore(struct space *s, FILE *stream) {

  restart_read_blocks(s, sizeof(struct space), 1, stream, NULL, "space struct");

  /* Things that should be reconstructed in a rebuild. */
  s->cells_top = NULL;
  s->cells_sub = NULL;
  s->multipoles_top = NULL;
  s->multipoles_sub = NULL;
  s->local_cells_top = NULL;
  s->grav_top_level = NULL;
#ifdef WITH_MPI
  s->parts_foreign = NULL;
  s->size_parts_foreign = 0;
  s->gparts_foreign = NULL;
  s->size_gparts_foreign = 0;
  s->sparts_foreign = NULL;
  s->size_sparts_foreign = 0;
#endif

  /* More things to read. */
  s->parts = NULL;
  s->xparts = NULL;
  if (s->nr_parts > 0) {

    /* Need the memory for these. */
    if (posix_memalign((void **)&s->parts, part_align,
                       s->size_parts * sizeof(struct part)) != 0)
      error("Failed to allocate restore part array.");
    if (posix_memalign((void **)&s->xparts, xpart_align,
                       s->size_parts * sizeof(struct xpart)) != 0)
      error("Failed to allocate restore xpart array.");

    restart_read_blocks(s->parts, s->nr_parts, sizeof(struct part), stream,
                        NULL, "parts");
    restart_read_blocks(s->xparts, s->nr_parts, sizeof(struct xpart), stream,
                        NULL, "xparts");
  }
  s->gparts = NULL;
  if (s->nr_gparts > 0) {
    if (posix_memalign((void **)&s->gparts, gpart_align,
                       s->size_gparts * sizeof(struct gpart)) != 0)
      error("Failed to allocate restore gpart array.");

    restart_read_blocks(s->gparts, s->nr_gparts, sizeof(struct gpart), stream,
                        NULL, "gparts");
  }

  s->sparts = NULL;
  if (s->nr_sparts > 0) {
    if (posix_memalign((void **)&s->sparts, spart_align,
                       s->size_sparts * sizeof(struct spart)) != 0)
      error("Failed to allocate restore spart array.");

    restart_read_blocks(s->sparts, s->nr_sparts, sizeof(struct spart), stream,
                        NULL, "sparts");
  }

  /* Need to reconnect the gravity parts to their hydro and star particles. */
  /* Re-link the parts. */
  if (s->nr_parts > 0 && s->nr_gparts > 0)
    part_relink_parts_to_gparts(s->gparts, s->nr_gparts, s->parts);

  /* Re-link the sparts. */
  if (s->nr_sparts > 0 && s->nr_gparts > 0)
    part_relink_sparts_to_gparts(s->gparts, s->nr_gparts, s->sparts);

#ifdef SWIFT_DEBUG_CHECKS
  /* Verify that everything is correct */
  part_verify_links(s->parts, s->gparts, s->sparts, s->nr_parts, s->nr_gparts,
                    s->nr_sparts, 1);
#endif
}<|MERGE_RESOLUTION|>--- conflicted
+++ resolved
@@ -2058,44 +2058,6 @@
   struct xpart *xparts = c->xparts;
   struct engine *e = s->e;
 
-<<<<<<< HEAD
-=======
-  /* If the buff is NULL, allocate it, and remember to free it. */
-  const int allocate_buffer = (buff == NULL && gbuff == NULL && sbuff == NULL);
-  if (allocate_buffer) {
-    if (count > 0) {
-      if (posix_memalign((void **)&buff, SWIFT_STRUCT_ALIGNMENT,
-                         sizeof(struct cell_buff) * count) != 0)
-        error("Failed to allocate temporary indices.");
-      for (int k = 0; k < count; k++) {
-        buff[k].x[0] = parts[k].x[0];
-        buff[k].x[1] = parts[k].x[1];
-        buff[k].x[2] = parts[k].x[2];
-      }
-    }
-    if (gcount > 0) {
-      if (posix_memalign((void **)&gbuff, SWIFT_STRUCT_ALIGNMENT,
-                         sizeof(struct cell_buff) * gcount) != 0)
-        error("Failed to allocate temporary indices.");
-      for (int k = 0; k < gcount; k++) {
-        gbuff[k].x[0] = gparts[k].x[0];
-        gbuff[k].x[1] = gparts[k].x[1];
-        gbuff[k].x[2] = gparts[k].x[2];
-      }
-    }
-    if (scount > 0) {
-      if (posix_memalign((void **)&sbuff, SWIFT_STRUCT_ALIGNMENT,
-                         sizeof(struct cell_buff) * scount) != 0)
-        error("Failed to allocate temporary indices.");
-      for (int k = 0; k < scount; k++) {
-        sbuff[k].x[0] = sparts[k].x[0];
-        sbuff[k].x[1] = sparts[k].x[1];
-        sbuff[k].x[2] = sparts[k].x[2];
-      }
-    }
-  }
-
->>>>>>> 079f0ea3
   /* Check the depth. */
   while (depth > (maxdepth = s->maxdepth)) {
     atomic_cas(&s->maxdepth, maxdepth, depth);
@@ -2460,7 +2422,7 @@
 
   /* Allocate and fill the particle position buffers. */
   if (count > 0) {
-    if (posix_memalign((void *)&buff, SWIFT_STRUCT_ALIGNMENT,
+    if (posix_memalign((void **)&buff, SWIFT_STRUCT_ALIGNMENT,
                        sizeof(struct cell_buff) * count) != 0)
       error("Failed to allocate temporary indices.");
     for (int k = 0; k < count; k++) {
@@ -2471,7 +2433,7 @@
     }
   }
   if (gcount > 0) {
-    if (posix_memalign((void *)&gbuff, SWIFT_STRUCT_ALIGNMENT,
+    if (posix_memalign((void **)&gbuff, SWIFT_STRUCT_ALIGNMENT,
                        sizeof(struct cell_buff) * gcount) != 0)
       error("Failed to allocate temporary indices.");
     for (int k = 0; k < gcount; k++) {
@@ -2482,7 +2444,7 @@
     }
   }
   if (scount > 0) {
-    if (posix_memalign((void *)&sbuff, SWIFT_STRUCT_ALIGNMENT,
+    if (posix_memalign((void **)&sbuff, SWIFT_STRUCT_ALIGNMENT,
                        sizeof(struct cell_buff) * scount) != 0)
       error("Failed to allocate temporary indices.");
     for (int k = 0; k < scount; k++) {

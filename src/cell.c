--- conflicted
+++ resolved
@@ -1237,8 +1237,8 @@
   c->hydro.limiter = NULL;
   c->grav.grav = NULL;
   c->grav.mm = NULL;
+  c->stars.density = NULL;
   c->stars.feedback = NULL;
-  c->stars.density = NULL;
 }
 
 /**
@@ -3174,11 +3174,7 @@
       /* Set the correct sorting flags and activate hydro drifts */
       else if (t->type == task_type_pair) {
         /* Do ci */
-<<<<<<< HEAD
-        if (ci_active && cj->hydro.count != 0 && ci->stars.count != 0) {
-=======
         if (ci_active) {
->>>>>>> c93069c2
           /* stars for ci */
           atomic_or(&ci->stars.requires_sorts, 1 << t->flags);
           ci->stars.dx_max_sort_old = ci->stars.dx_max_sort;
@@ -3197,11 +3193,7 @@
         }
 
         /* Do cj */
-<<<<<<< HEAD
-        if (cj_active && ci->hydro.count != 0 && cj->stars.count != 0) {
-=======
         if (cj_active) {
->>>>>>> c93069c2
           /* hydro for ci */
           atomic_or(&ci->hydro.requires_sorts, 1 << t->flags);
           ci->hydro.dx_max_sort_old = ci->hydro.dx_max_sort;
@@ -3237,14 +3229,13 @@
 #ifdef WITH_MPI
       /* Activate the send/recv tasks. */
       if (ci_nodeID != nodeID) {
-<<<<<<< HEAD
 
         if (cj_active) {
           scheduler_activate(s, ci->mpi.hydro.recv_xv);
-          if (ci_active) {
-            scheduler_activate(s, ci->mpi.stars.recv);
-          }
         }
+	if (ci_active) {
+	  scheduler_activate(s, ci->mpi.stars.recv);
+	}
 
         /* If the foreign cell is active, we want its ti_end values. */
         if (ci_active) scheduler_activate(s, ci->mpi.recv_ti);
@@ -3258,12 +3249,12 @@
              particles will be drifted, only those that are needed. */
           cell_activate_drift_part(cj, s);
 
-          /* If the local cell is also active, more stuff will be needed.
+        }
+          /* If the local cell is active, more stuff will be needed.
            */
-          if (cj_active) {
-            scheduler_activate_send(s, cj->mpi.stars.send, ci_nodeID);
-          }
-        }
+	if (cj_active) {
+	  scheduler_activate_send(s, cj->mpi.stars.send, ci_nodeID);
+	}
 
         /* If the local cell is active, send its ti_end values. */
         if (cj_active) scheduler_activate_send(s, cj->mpi.send_ti, ci_nodeID);
@@ -3273,10 +3264,10 @@
         /* If the local cell is active, receive data from the foreign cell. */
         if (ci_active) {
           scheduler_activate(s, cj->mpi.hydro.recv_xv);
-          if (cj_active) {
-            scheduler_activate(s, cj->mpi.stars.recv);
-          }
         }
+	if (cj_active) {
+	  scheduler_activate(s, cj->mpi.stars.recv);
+	}
 
         /* If the foreign cell is active, we want its ti_end values. */
         if (cj_active) scheduler_activate(s, cj->mpi.recv_ti);
@@ -3290,12 +3281,12 @@
              particles will be drifted, only those that are needed. */
           cell_activate_drift_part(ci, s);
 
-          /* If the local cell is also active, more stuff will be needed.
-           */
-          if (ci_active) {
-            scheduler_activate_send(s, ci->mpi.stars.send, cj_nodeID);
-          }
         }
+	/* If the local cell is active, more stuff will be needed.
+	 */
+	if (ci_active) {
+	  scheduler_activate_send(s, ci->mpi.stars.send, cj_nodeID);
+	}
 
         /* If the local cell is active, send its ti_end values. */
         if (ci_active) scheduler_activate_send(s, ci->mpi.send_ti, cj_nodeID);
@@ -3322,71 +3313,6 @@
       /* Check whether there was too much particle motion, i.e. the
          cell neighbour conditions were violated. */
       if (cell_need_rebuild_for_stars_pair(ci, cj)) rebuild = 1;
-=======
-
-        if (cj_active) {
-          scheduler_activate(s, ci->mpi.hydro.recv_xv);
-        }
-	if (ci_active) {
-	  scheduler_activate(s, ci->mpi.stars.recv);
-	}
-
-        /* If the foreign cell is active, we want its ti_end values. */
-        if (ci_active) scheduler_activate(s, ci->mpi.recv_ti);
-
-        /* Is the foreign cell active and will need stuff from us? */
-        if (ci_active) {
-
-          scheduler_activate_send(s, cj->mpi.hydro.send_xv, ci_nodeID);
-
-          /* Drift the cell which will be sent; note that not all sent
-             particles will be drifted, only those that are needed. */
-          cell_activate_drift_part(cj, s);
-
-        }
-          /* If the local cell is active, more stuff will be needed.
-           */
-	if (cj_active) {
-	  scheduler_activate_send(s, cj->mpi.stars.send, ci_nodeID);
-	}
-
-        /* If the local cell is active, send its ti_end values. */
-        if (cj_active) scheduler_activate_send(s, cj->mpi.send_ti, ci_nodeID);
-
-      } else if (cj_nodeID != nodeID) {
-
-        /* If the local cell is active, receive data from the foreign cell. */
-        if (ci_active) {
-          scheduler_activate(s, cj->mpi.hydro.recv_xv);
-        }
-	if (cj_active) {
-	  scheduler_activate(s, cj->mpi.stars.recv);
-	}
-
-        /* If the foreign cell is active, we want its ti_end values. */
-        if (cj_active) scheduler_activate(s, cj->mpi.recv_ti);
-
-        /* Is the foreign cell active and will need stuff from us? */
-        if (cj_active) {
-
-          scheduler_activate_send(s, ci->mpi.hydro.send_xv, cj_nodeID);
-
-          /* Drift the cell which will be sent; note that not all sent
-             particles will be drifted, only those that are needed. */
-          cell_activate_drift_part(ci, s);
-
-        }
-	/* If the local cell is active, more stuff will be needed.
-	 */
-	if (ci_active) {
-	  scheduler_activate_send(s, ci->mpi.stars.send, cj_nodeID);
-	}
-
-        /* If the local cell is active, send its ti_end values. */
-        if (ci_active) scheduler_activate_send(s, ci->mpi.send_ti, cj_nodeID);
-      }
-#endif
->>>>>>> c93069c2
     }
   }
 

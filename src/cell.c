--- conflicted
+++ resolved
@@ -895,7 +895,6 @@
 }
 
 /**
-<<<<<<< HEAD
  * @brief Un-skips all the tasks associated with a given cell and checks
  * if the space needs to be rebuilt.
  *
@@ -1007,7 +1006,9 @@
   if (c->grav_external != NULL) scheduler_activate(s, c->grav_external);
 
   return 0;
-=======
+}
+
+/**
  * @brief Set the super-cell pointers for all cells in a hierarchy.
  *
  * @param c The top-level #cell to play with.
@@ -1025,5 +1026,4 @@
   if (c->split)
     for (int k = 0; k < 8; k++)
       if (c->progeny[k] != NULL) cell_set_super(c->progeny[k], super);
->>>>>>> ce5d0537
 }
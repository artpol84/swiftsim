/*******************************************************************************
 * This file is part of SWIFT.
 * Copyright (c) 2012 Pedro Gonnet (pedro.gonnet@durham.ac.uk)
 *                    Matthieu Schaller (matthieu.schaller@durham.ac.uk)
 *               2015 Peter W. Draper (p.w.draper@durham.ac.uk)
 *               2016 John A. Regan (john.a.regan@durham.ac.uk)
 *                    Tom Theuns (tom.theuns@durham.ac.uk)
 *
 * This program is free software: you can redistribute it and/or modify
 * it under the terms of the GNU Lesser General Public License as published
 * by the Free Software Foundation, either version 3 of the License, or
 * (at your option) any later version.
 *
 * This program is distributed in the hope that it will be useful,
 * but WITHOUT ANY WARRANTY; without even the implied warranty of
 * MERCHANTABILITY or FITNESS FOR A PARTICULAR PURPOSE.  See the
 * GNU General Public License for more details.
 *
 * You should have received a copy of the GNU Lesser General Public License
 * along with this program.  If not, see <http://www.gnu.org/licenses/>.
 *
 ******************************************************************************/

/* Config parameters. */
#include "../config.h"

/* Some standard headers. */
#include <float.h>
#include <limits.h>
#include <stdlib.h>

/* MPI headers. */
#ifdef WITH_MPI
#include <mpi.h>
#endif

/* This object's header. */
#include "runner.h"

/* Local headers. */
#include "active.h"
#include "approx_math.h"
#include "atomic.h"
#include "cell.h"
#include "chemistry.h"
#include "const.h"
#include "cooling.h"
#include "debug.h"
#include "drift.h"
#include "engine.h"
#include "error.h"
#include "gravity.h"
#include "hydro.h"
#include "hydro_properties.h"
#include "kick.h"
#include "logger.h"
#include "minmax.h"
#include "runner_doiact_vec.h"
#include "scheduler.h"
#include "sort_part.h"
#include "sourceterms.h"
#include "space.h"
#include "space_getsid.h"
#include "stars.h"
#include "task.h"
#include "timers.h"
#include "timestep.h"

#define TASK_LOOP_DENSITY 0
#define TASK_LOOP_GRADIENT 1
#define TASK_LOOP_FORCE 2
#define TASK_LOOP_LIMITER 3

/* Import the density loop functions. */
#define FUNCTION density
#define FUNCTION_TASK_LOOP TASK_LOOP_DENSITY
#include "runner_doiact.h"
#undef FUNCTION
#undef FUNCTION_TASK_LOOP

/* Import the gradient loop functions (if required). */
#ifdef EXTRA_HYDRO_LOOP
#define FUNCTION gradient
#define FUNCTION_TASK_LOOP TASK_LOOP_GRADIENT
#include "runner_doiact.h"
#undef FUNCTION
#undef FUNCTION_TASK_LOOP
#endif

/* Import the force loop functions. */
#define FUNCTION force
#define FUNCTION_TASK_LOOP TASK_LOOP_FORCE
#include "runner_doiact.h"
#undef FUNCTION
#undef FUNCTION_TASK_LOOP

/* Import the gravity loop functions. */
#include "runner_doiact_grav.h"

/* Import the stars loop functions. */
#include "runner_doiact_stars.h"

/**
 * @brief Perform source terms
 *
 * @param r runner task
 * @param c cell
 * @param timer 1 if the time is to be recorded.
 */
void runner_do_sourceterms(struct runner *r, struct cell *c, int timer) {
  const int count = c->hydro.count;
  const double cell_min[3] = {c->loc[0], c->loc[1], c->loc[2]};
  const double cell_width[3] = {c->width[0], c->width[1], c->width[2]};
  struct sourceterms *sourceterms = r->e->sourceterms;
  const int dimen = 3;

  TIMER_TIC;

  /* Recurse? */
  if (c->split) {
    for (int k = 0; k < 8; k++)
      if (c->progeny[k] != NULL) runner_do_sourceterms(r, c->progeny[k], 0);
  } else {

    if (count > 0) {

      /* do sourceterms in this cell? */
      const int incell =
          sourceterms_test_cell(cell_min, cell_width, sourceterms, dimen);
      if (incell == 1) {
        sourceterms_apply(r, sourceterms, c);
      }
    }
  }

  if (timer) TIMER_TOC(timer_dosource);
}

/**
 * @brief Intermediate task after the density to check that the smoothing
 * lengths are correct.
 *
 * @param r The runner thread.
 * @param c The cell.
 * @param timer Are we timing this ?
 */
void runner_do_stars_ghost(struct runner *r, struct cell *c, int timer) {

  struct spart *restrict sparts = c->stars.parts;
  const struct engine *e = r->e;
  const struct cosmology *cosmo = e->cosmology;
  const struct stars_props *stars_properties = e->stars_properties;
  const float stars_h_max = stars_properties->h_max;
  const float eps = stars_properties->h_tolerance;
  const float stars_eta_dim = pow_dimension(stars_properties->eta_neighbours);
  const int max_smoothing_iter = stars_properties->max_smoothing_iterations;
  int redo = 0, scount = 0;

  TIMER_TIC;

  /* Anything to do here? */
  if (!cell_is_active_stars(c, e)) return;

  /* Recurse? */
  if (c->split) {
    for (int k = 0; k < 8; k++)
      if (c->progeny[k] != NULL) runner_do_stars_ghost(r, c->progeny[k], 0);
  } else {

    /* Init the list of active particles that have to be updated. */
    int *sid = NULL;
    if ((sid = (int *)malloc(sizeof(int) * c->stars.count)) == NULL)
      error("Can't allocate memory for sid.");
    for (int k = 0; k < c->stars.count; k++)
      if (spart_is_active(&sparts[k], e)) {
        sid[scount] = k;
        ++scount;
      }

    /* While there are particles that need to be updated... */
    for (int num_reruns = 0; scount > 0 && num_reruns < max_smoothing_iter;
         num_reruns++) {

      /* Reset the redo-count. */
      redo = 0;

      /* Loop over the remaining active parts in this cell. */
      for (int i = 0; i < scount; i++) {

        /* Get a direct pointer on the part. */
        struct spart *sp = &sparts[sid[i]];

#ifdef SWIFT_DEBUG_CHECKS
        /* Is this part within the timestep? */
        if (!spart_is_active(sp, e))
          error("Ghost applied to inactive particle");
#endif

        /* Get some useful values */
        const float h_old = sp->h;
        const float h_old_dim = pow_dimension(h_old);
        const float h_old_dim_minus_one = pow_dimension_minus_one(h_old);
        float h_new;
        int has_no_neighbours = 0;

        if (sp->density.wcount == 0.f) { /* No neighbours case */

          /* Flag that there were no neighbours */
          has_no_neighbours = 1;

          /* Double h and try again */
          h_new = 2.f * h_old;
        } else {

          /* Finish the density calculation */
          stars_end_density(sp, cosmo);

          /* Compute one step of the Newton-Raphson scheme */
          const float n_sum = sp->density.wcount * h_old_dim;
          const float n_target = stars_eta_dim;
          const float f = n_sum - n_target;
          const float f_prime =
              sp->density.wcount_dh * h_old_dim +
              hydro_dimension * sp->density.wcount * h_old_dim_minus_one;

          /* Avoid floating point exception from f_prime = 0 */
          h_new = h_old - f / (f_prime + FLT_MIN);
#ifdef SWIFT_DEBUG_CHECKS
          if ((f > 0.f && h_new > h_old) || (f < 0.f && h_new < h_old))
            error(
                "Smoothing length correction not going in the right direction");
#endif

          /* Safety check: truncate to the range [ h_old/2 , 2h_old ]. */
          h_new = min(h_new, 2.f * h_old);
          h_new = max(h_new, 0.5f * h_old);
        }

        /* Check whether the particle has an inappropriate smoothing length */
        if (fabsf(h_new - h_old) > eps * h_old) {

          /* Ok, correct then */
          sp->h = h_new;

          /* If below the absolute maximum, try again */
          if (sp->h < stars_h_max) {

            /* Flag for another round of fun */
            sid[redo] = sid[i];
            redo += 1;

            /* Re-initialise everything */
            stars_init_spart(sp);

            /* Off we go ! */
            continue;

          } else {

            /* Ok, this particle is a lost cause... */
            sp->h = stars_h_max;

            /* Do some damage control if no neighbours at all were found */
            if (has_no_neighbours) {
              stars_spart_has_no_neighbours(sp, cosmo);
            }
          }
        }

        /* We now have a particle whose smoothing length has converged */

        /* Compute the stellar evolution  */
        stars_evolve_spart(sp, stars_properties, cosmo);
      }

      /* We now need to treat the particles whose smoothing length had not
       * converged again */

      /* Re-set the counter for the next loop (potentially). */
      scount = redo;
      if (scount > 0) {

        /* Climb up the cell hierarchy. */
        for (struct cell *finger = c; finger != NULL; finger = finger->parent) {

          /* Run through this cell's density interactions. */
          for (struct link *l = finger->stars.density; l != NULL; l = l->next) {

#ifdef SWIFT_DEBUG_CHECKS
            if (l->t->ti_run < r->e->ti_current)
              error("Density task should have been run.");
#endif

            /* Self-interaction? */
            if (l->t->type == task_type_self)
              runner_doself_subset_branch_stars_density(r, finger, sparts, sid,
                                                        scount);

            /* Otherwise, pair interaction? */
            else if (l->t->type == task_type_pair) {

              /* Left or right? */
              if (l->t->ci == finger)
                runner_dopair_subset_branch_stars_density(
                    r, finger, sparts, sid, scount, l->t->cj);
              else
                runner_dopair_subset_branch_stars_density(
                    r, finger, sparts, sid, scount, l->t->ci);
            }

            /* Otherwise, sub-self interaction? */
            else if (l->t->type == task_type_sub_self)
              runner_dosub_subset_stars_density(r, finger, sparts, sid, scount,
                                                NULL, -1, 1);

            /* Otherwise, sub-pair interaction? */
            else if (l->t->type == task_type_sub_pair) {

              /* Left or right? */
              if (l->t->ci == finger)
                runner_dosub_subset_stars_density(r, finger, sparts, sid,
                                                  scount, l->t->cj, -1, 1);
              else
                runner_dosub_subset_stars_density(r, finger, sparts, sid,
                                                  scount, l->t->ci, -1, 1);
            }
          }
        }
      }
    }

    if (scount) {
      error("Smoothing length failed to converge on %i particles.", scount);
    }

    /* Be clean */
    free(sid);
  }

  if (timer) TIMER_TOC(timer_dostars_ghost);
}

/**
 * @brief Calculate gravity acceleration from external potential
 *
 * @param r runner task
 * @param c cell
 * @param timer 1 if the time is to be recorded.
 */
void runner_do_grav_external(struct runner *r, struct cell *c, int timer) {

  struct gpart *restrict gparts = c->grav.parts;
  const int gcount = c->grav.count;
  const struct engine *e = r->e;
  const struct external_potential *potential = e->external_potential;
  const struct phys_const *constants = e->physical_constants;
  const double time = r->e->time;

  TIMER_TIC;

  /* Anything to do here? */
  if (!cell_is_active_gravity(c, e)) return;

  /* Recurse? */
  if (c->split) {
    for (int k = 0; k < 8; k++)
      if (c->progeny[k] != NULL) runner_do_grav_external(r, c->progeny[k], 0);
  } else {

    /* Loop over the gparts in this cell. */
    for (int i = 0; i < gcount; i++) {

      /* Get a direct pointer on the part. */
      struct gpart *restrict gp = &gparts[i];

      /* Is this part within the time step? */
      if (gpart_is_active(gp, e)) {
        external_gravity_acceleration(time, potential, constants, gp);
      }
    }
  }

  if (timer) TIMER_TOC(timer_dograv_external);
}

/**
 * @brief Calculate gravity accelerations from the periodic mesh
 *
 * @param r runner task
 * @param c cell
 * @param timer 1 if the time is to be recorded.
 */
void runner_do_grav_mesh(struct runner *r, struct cell *c, int timer) {

  struct gpart *restrict gparts = c->grav.parts;
  const int gcount = c->grav.count;
  const struct engine *e = r->e;

#ifdef SWIFT_DEBUG_CHECKS
  if (!e->s->periodic) error("Calling mesh forces in non-periodic mode.");
#endif

  TIMER_TIC;

  /* Anything to do here? */
  if (!cell_is_active_gravity(c, e)) return;

  /* Recurse? */
  if (c->split) {
    for (int k = 0; k < 8; k++)
      if (c->progeny[k] != NULL) runner_do_grav_mesh(r, c->progeny[k], 0);
  } else {

    /* Get the forces from the gravity mesh */
    pm_mesh_interpolate_forces(e->mesh, e, gparts, gcount);
  }

  if (timer) TIMER_TOC(timer_dograv_mesh);
}

/**
 * @brief Calculate change in thermal state of particles induced
 * by radiative cooling and heating.
 *
 * @param r runner task
 * @param c cell
 * @param timer 1 if the time is to be recorded.
 */
void runner_do_cooling(struct runner *r, struct cell *c, int timer) {

  const struct engine *e = r->e;
  const struct cosmology *cosmo = e->cosmology;
  const int with_cosmology = (e->policy & engine_policy_cosmology);
  const struct cooling_function_data *cooling_func = e->cooling_func;
  const struct phys_const *constants = e->physical_constants;
  const struct unit_system *us = e->internal_units;
  const struct hydro_props *hydro_props = e->hydro_properties;
  const double time_base = e->time_base;
  const integertime_t ti_current = e->ti_current;
  struct part *restrict parts = c->hydro.parts;
  struct xpart *restrict xparts = c->hydro.xparts;
  const int count = c->hydro.count;

  TIMER_TIC;

  /* Anything to do here? */
  if (!cell_is_active_hydro(c, e)) return;

  /* Recurse? */
  if (c->split) {
    for (int k = 0; k < 8; k++)
      if (c->progeny[k] != NULL) runner_do_cooling(r, c->progeny[k], 0);
  } else {

    /* Loop over the parts in this cell. */
    for (int i = 0; i < count; i++) {

      /* Get a direct pointer on the part. */
      struct part *restrict p = &parts[i];
      struct xpart *restrict xp = &xparts[i];

      if (part_is_active(p, e)) {

        double dt_cool, dt_therm;
        if (with_cosmology) {
          const integertime_t ti_step = get_integer_timestep(p->time_bin);
          const integertime_t ti_begin =
              get_integer_time_begin(ti_current - 1, p->time_bin);

          dt_cool =
              cosmology_get_delta_time(cosmo, ti_begin, ti_begin + ti_step);
          dt_therm = cosmology_get_therm_kick_factor(e->cosmology, ti_begin,
                                                     ti_begin + ti_step);

        } else {
          dt_cool = get_timestep(p->time_bin, time_base);
          dt_therm = get_timestep(p->time_bin, time_base);
        }

        /* Let's cool ! */
        cooling_cool_part(constants, us, cosmo, hydro_props, cooling_func, p,
                          xp, dt_cool, dt_therm);
      }
    }
  }

  if (timer) TIMER_TOC(timer_do_cooling);
}

/**
 *
 */
void runner_do_star_formation(struct runner *r, struct cell *c, int timer) {

  const struct engine *e = r->e;
  const struct cosmology *cosmo = e->cosmology;
  const int count = c->hydro.count;
  struct part *restrict parts = c->hydro.parts;
  struct xpart *restrict xparts = c->hydro.xparts;

  TIMER_TIC;

  /* Anything to do here? */
  if (!cell_is_active_hydro(c, e)) return;

  /* Recurse? */
  if (c->split) {
    for (int k = 0; k < 8; k++)
      if (c->progeny[k] != NULL) runner_do_star_formation(r, c->progeny[k], 0);
  } else {

    /* Loop over the gas particles in this cell. */
    for (int k = 0; k < count; k++) {

      /* Get a handle on the part. */
      struct part *restrict p = &parts[k];
      struct xpart *restrict xp = &xparts[k];

      if (part_is_active(p, e)) {

        const float rho = hydro_get_physical_density(p, cosmo);

        // MATTHIEU: Temporary star-formation law
        // Do not use this at home.
        if (rho > 1.5e7 && e->step > 2) {
          message("Removing particle id=%lld rho=%e", p->id, rho);
          cell_convert_part_to_gpart(e, c, p, xp);
        }
      }
    }
  }

  if (timer) TIMER_TOC(timer_do_star_formation);
}

/**
 * @brief Sort the entries in ascending order using QuickSort.
 *
 * @param sort The entries
 * @param N The number of entries.
 */
void runner_do_sort_ascending(struct entry *sort, int N) {

  struct {
    short int lo, hi;
  } qstack[10];
  int qpos, i, j, lo, hi, imin;
  struct entry temp;
  float pivot;

  /* Sort parts in cell_i in decreasing order with quicksort */
  qstack[0].lo = 0;
  qstack[0].hi = N - 1;
  qpos = 0;
  while (qpos >= 0) {
    lo = qstack[qpos].lo;
    hi = qstack[qpos].hi;
    qpos -= 1;
    if (hi - lo < 15) {
      for (i = lo; i < hi; i++) {
        imin = i;
        for (j = i + 1; j <= hi; j++)
          if (sort[j].d < sort[imin].d) imin = j;
        if (imin != i) {
          temp = sort[imin];
          sort[imin] = sort[i];
          sort[i] = temp;
        }
      }
    } else {
      pivot = sort[(lo + hi) / 2].d;
      i = lo;
      j = hi;
      while (i <= j) {
        while (sort[i].d < pivot) i++;
        while (sort[j].d > pivot) j--;
        if (i <= j) {
          if (i < j) {
            temp = sort[i];
            sort[i] = sort[j];
            sort[j] = temp;
          }
          i += 1;
          j -= 1;
        }
      }
      if (j > (lo + hi) / 2) {
        if (lo < j) {
          qpos += 1;
          qstack[qpos].lo = lo;
          qstack[qpos].hi = j;
        }
        if (i < hi) {
          qpos += 1;
          qstack[qpos].lo = i;
          qstack[qpos].hi = hi;
        }
      } else {
        if (i < hi) {
          qpos += 1;
          qstack[qpos].lo = i;
          qstack[qpos].hi = hi;
        }
        if (lo < j) {
          qpos += 1;
          qstack[qpos].lo = lo;
          qstack[qpos].hi = j;
        }
      }
    }
  }
}

/**
 * @brief Recursively checks that the flags are consistent in a cell hierarchy.
 *
 * Debugging function.
 *
 * @param c The #cell to check.
 * @param flags The sorting flags to check.
 */
#ifdef SWIFT_DEBUG_CHECKS
#define RUNNER_CHECK_SORTS(TYPE)                                               \
  void runner_check_sorts_##TYPE(struct cell *c, int flags) {                  \
                                                                               \
    if (flags & ~c->TYPE.sorted) error("Inconsistent sort flags (downward)!"); \
    if (c->split)                                                              \
      for (int k = 0; k < 8; k++)                                              \
        if (c->progeny[k] != NULL && c->progeny[k]->TYPE.count > 0)            \
          runner_check_sorts_##TYPE(c->progeny[k], c->TYPE.sorted);            \
  }
#else
#define RUNNER_CHECK_SORTS(TYPE)                                       \
  void runner_check_sorts_##TYPE(struct cell *c, int flags) {          \
    error("Calling debugging code without debugging flag activated."); \
  }
#endif

RUNNER_CHECK_SORTS(hydro)
RUNNER_CHECK_SORTS(stars)

/**
 * @brief Sort the particles in the given cell along all cardinal directions.
 *
 * @param r The #runner.
 * @param c The #cell.
 * @param flags Cell flag.
 * @param cleanup If true, re-build the sorts for the selected flags instead
 *        of just adding them.
 * @param clock Flag indicating whether to record the timing or not, needed
 *      for recursive calls.
 */
void runner_do_hydro_sort(struct runner *r, struct cell *c, int flags,
                          int cleanup, int clock) {

  struct entry *fingers[8];
  const int count = c->hydro.count;
  const struct part *parts = c->hydro.parts;
  struct xpart *xparts = c->hydro.xparts;
  float buff[8];

  TIMER_TIC;

  /* We need to do the local sorts plus whatever was requested further up. */
  flags |= c->hydro.do_sort;
  if (cleanup) {
    c->hydro.sorted = 0;
  } else {
    flags &= ~c->hydro.sorted;
  }
  if (flags == 0 && !c->hydro.do_sub_sort) return;

  /* Check that the particles have been moved to the current time */
  if (flags && !cell_are_part_drifted(c, r->e))
    error("Sorting un-drifted cell c->nodeID=%d", c->nodeID);

#ifdef SWIFT_DEBUG_CHECKS
  /* Make sure the sort flags are consistent (downward). */
  runner_check_sorts_hydro(c, c->hydro.sorted);

  /* Make sure the sort flags are consistent (upard). */
  for (struct cell *finger = c->parent; finger != NULL;
       finger = finger->parent) {
    if (finger->hydro.sorted & ~c->hydro.sorted)
      error("Inconsistent sort flags (upward).");
  }

  /* Update the sort timer which represents the last time the sorts
     were re-set. */
  if (c->hydro.sorted == 0) c->hydro.ti_sort = r->e->ti_current;
#endif

  /* start by allocating the entry arrays in the requested dimensions. */
  for (int j = 0; j < 13; j++) {
    if ((flags & (1 << j)) && c->hydro.sort[j] == NULL) {
      if ((c->hydro.sort[j] = (struct entry *)malloc(sizeof(struct entry) *
                                                     (count + 1))) == NULL)
        error("Failed to allocate sort memory.");
    }
  }

  /* Does this cell have any progeny? */
  if (c->split) {

    /* Fill in the gaps within the progeny. */
    float dx_max_sort = 0.0f;
    float dx_max_sort_old = 0.0f;
    for (int k = 0; k < 8; k++) {
      if (c->progeny[k] != NULL && c->progeny[k]->hydro.count > 0) {
        /* Only propagate cleanup if the progeny is stale. */
<<<<<<< HEAD
        runner_do_hydro_sort(r, c->progeny[k], flags,
                             cleanup && (c->progeny[k]->hydro.dx_max_sort >
                                         space_maxreldx * c->progeny[k]->dmin),
                             0);
=======
        runner_do_sort(r, c->progeny[k], flags,
                       cleanup && (c->progeny[k]->hydro.dx_max_sort_old >
                                   space_maxreldx * c->progeny[k]->dmin),
                       0);
>>>>>>> bc49a531
        dx_max_sort = max(dx_max_sort, c->progeny[k]->hydro.dx_max_sort);
        dx_max_sort_old =
            max(dx_max_sort_old, c->progeny[k]->hydro.dx_max_sort_old);
      }
    }
    c->hydro.dx_max_sort = dx_max_sort;
    c->hydro.dx_max_sort_old = dx_max_sort_old;

    /* Loop over the 13 different sort arrays. */
    for (int j = 0; j < 13; j++) {

      /* Has this sort array been flagged? */
      if (!(flags & (1 << j))) continue;

      /* Init the particle index offsets. */
      int off[8];
      off[0] = 0;
      for (int k = 1; k < 8; k++)
        if (c->progeny[k - 1] != NULL)
          off[k] = off[k - 1] + c->progeny[k - 1]->hydro.count;
        else
          off[k] = off[k - 1];

      /* Init the entries and indices. */
      int inds[8];
      for (int k = 0; k < 8; k++) {
        inds[k] = k;
        if (c->progeny[k] != NULL && c->progeny[k]->hydro.count > 0) {
          fingers[k] = c->progeny[k]->hydro.sort[j];
          buff[k] = fingers[k]->d;
          off[k] = off[k];
        } else
          buff[k] = FLT_MAX;
      }

      /* Sort the buffer. */
      for (int i = 0; i < 7; i++)
        for (int k = i + 1; k < 8; k++)
          if (buff[inds[k]] < buff[inds[i]]) {
            int temp_i = inds[i];
            inds[i] = inds[k];
            inds[k] = temp_i;
          }

      /* For each entry in the new sort list. */
      struct entry *finger = c->hydro.sort[j];
      for (int ind = 0; ind < count; ind++) {

        /* Copy the minimum into the new sort array. */
        finger[ind].d = buff[inds[0]];
        finger[ind].i = fingers[inds[0]]->i + off[inds[0]];

        /* Update the buffer. */
        fingers[inds[0]] += 1;
        buff[inds[0]] = fingers[inds[0]]->d;

        /* Find the smallest entry. */
        for (int k = 1; k < 8 && buff[inds[k]] < buff[inds[k - 1]]; k++) {
          int temp_i = inds[k - 1];
          inds[k - 1] = inds[k];
          inds[k] = temp_i;
        }

      } /* Merge. */

      /* Add a sentinel. */
      c->hydro.sort[j][count].d = FLT_MAX;
      c->hydro.sort[j][count].i = 0;

      /* Mark as sorted. */
      atomic_or(&c->hydro.sorted, 1 << j);

    } /* loop over sort arrays. */

  } /* progeny? */

  /* Otherwise, just sort. */
  else {

    /* Reset the sort distance */
    if (c->hydro.sorted == 0) {
#ifdef SWIFT_DEBUG_CHECKS
      if (xparts != NULL && c->nodeID != engine_rank)
        error("Have non-NULL xparts in foreign cell");
#endif

      /* And the individual sort distances if we are a local cell */
      if (xparts != NULL) {
        for (int k = 0; k < count; k++) {
          xparts[k].x_diff_sort[0] = 0.0f;
          xparts[k].x_diff_sort[1] = 0.0f;
          xparts[k].x_diff_sort[2] = 0.0f;
        }
      }
      c->hydro.dx_max_sort_old = 0.f;
      c->hydro.dx_max_sort = 0.f;
    }

    /* Fill the sort array. */
    for (int k = 0; k < count; k++) {
      const double px[3] = {parts[k].x[0], parts[k].x[1], parts[k].x[2]};
      for (int j = 0; j < 13; j++)
        if (flags & (1 << j)) {
          c->hydro.sort[j][k].i = k;
          c->hydro.sort[j][k].d = px[0] * runner_shift[j][0] +
                                  px[1] * runner_shift[j][1] +
                                  px[2] * runner_shift[j][2];
        }
    }

    /* Add the sentinel and sort. */
    for (int j = 0; j < 13; j++)
      if (flags & (1 << j)) {
        c->hydro.sort[j][count].d = FLT_MAX;
        c->hydro.sort[j][count].i = 0;
        runner_do_sort_ascending(c->hydro.sort[j], count);
        atomic_or(&c->hydro.sorted, 1 << j);
      }
  }

#ifdef SWIFT_DEBUG_CHECKS
  /* Verify the sorting. */
  for (int j = 0; j < 13; j++) {
    if (!(flags & (1 << j))) continue;
    struct entry *finger = c->hydro.sort[j];
    for (int k = 1; k < count; k++) {
      if (finger[k].d < finger[k - 1].d)
        error("Sorting failed, ascending array.");
      if (finger[k].i >= count) error("Sorting failed, indices borked.");
    }
  }

  /* Make sure the sort flags are consistent (downward). */
  runner_check_sorts_hydro(c, flags);

  /* Make sure the sort flags are consistent (upward). */
  for (struct cell *finger = c->parent; finger != NULL;
       finger = finger->parent) {
    if (finger->hydro.sorted & ~c->hydro.sorted)
      error("Inconsistent sort flags.");
  }
#endif

  /* Clear the cell's sort flags. */
  c->hydro.do_sort = 0;
  c->hydro.do_sub_sort = 0;
  c->hydro.requires_sorts = 0;

  if (clock) TIMER_TOC(timer_dosort);
}

/**
 * @brief Sort the stars particles in the given cell along all cardinal
 * directions.
 *
 * @param r The #runner.
 * @param c The #cell.
 * @param flags Cell flag.
 * @param cleanup If true, re-build the sorts for the selected flags instead
 *        of just adding them.
 * @param clock Flag indicating whether to record the timing or not, needed
 *      for recursive calls.
 */
void runner_do_stars_sort(struct runner *r, struct cell *c, int flags,
                          int cleanup, int clock) {

  struct entry *fingers[8];
  const int count = c->stars.count;
  struct spart *sparts = c->stars.parts;
  float buff[8];

  TIMER_TIC;

  /* We need to do the local sorts plus whatever was requested further up. */
  flags |= c->stars.do_sort;
  if (cleanup) {
    c->stars.sorted = 0;
  } else {
    flags &= ~c->stars.sorted;
  }
  if (flags == 0 && !c->stars.do_sub_sort) return;

  /* Check that the particles have been moved to the current time */
  if (flags && !cell_are_spart_drifted(c, r->e))
    error("Sorting un-drifted cell c->nodeID=%d", c->nodeID);

#ifdef SWIFT_DEBUG_CHECKS
  /* Make sure the sort flags are consistent (downward). */
  runner_check_sorts_stars(c, c->stars.sorted);

  /* Make sure the sort flags are consistent (upward). */
  for (struct cell *finger = c->parent; finger != NULL;
       finger = finger->parent) {
    if (finger->stars.sorted & ~c->stars.sorted)
      error("Inconsistent sort flags (upward).");
  }

  /* Update the sort timer which represents the last time the sorts
     were re-set. */
  if (c->stars.sorted == 0) c->stars.ti_sort = r->e->ti_current;
#endif

  /* start by allocating the entry arrays in the requested dimensions. */
  for (int j = 0; j < 13; j++) {
    if ((flags & (1 << j)) && c->stars.sort[j] == NULL) {
      if ((c->stars.sort[j] = (struct entry *)malloc(sizeof(struct entry) *
                                                     (count + 1))) == NULL)
        error("Failed to allocate sort memory.");
    }
  }

  /* Does this cell have any progeny? */
  if (c->split) {

    /* Fill in the gaps within the progeny. */
    float dx_max_sort = 0.0f;
    float dx_max_sort_old = 0.0f;
    for (int k = 0; k < 8; k++) {
      if (c->progeny[k] != NULL && c->progeny[k]->stars.count > 0) {
        /* Only propagate cleanup if the progeny is stale. */
        runner_do_stars_sort(r, c->progeny[k], flags,
                             cleanup && (c->progeny[k]->stars.dx_max_sort_old >
                                         space_maxreldx * c->progeny[k]->dmin),
                             0);
        dx_max_sort = max(dx_max_sort, c->progeny[k]->stars.dx_max_sort);
        dx_max_sort_old =
            max(dx_max_sort_old, c->progeny[k]->stars.dx_max_sort_old);
      }
    }
    c->stars.dx_max_sort = dx_max_sort;
    c->stars.dx_max_sort_old = dx_max_sort_old;

    /* Loop over the 13 different sort arrays. */
    for (int j = 0; j < 13; j++) {

      /* Has this sort array been flagged? */
      if (!(flags & (1 << j))) continue;

      /* Init the particle index offsets. */
      int off[8];
      off[0] = 0;
      for (int k = 1; k < 8; k++)
        if (c->progeny[k - 1] != NULL)
          off[k] = off[k - 1] + c->progeny[k - 1]->stars.count;
        else
          off[k] = off[k - 1];

      /* Init the entries and indices. */
      int inds[8];
      for (int k = 0; k < 8; k++) {
        inds[k] = k;
        if (c->progeny[k] != NULL && c->progeny[k]->stars.count > 0) {
          fingers[k] = c->progeny[k]->stars.sort[j];
          buff[k] = fingers[k]->d;
          off[k] = off[k];
        } else
          buff[k] = FLT_MAX;
      }

      /* Sort the buffer. */
      for (int i = 0; i < 7; i++)
        for (int k = i + 1; k < 8; k++)
          if (buff[inds[k]] < buff[inds[i]]) {
            int temp_i = inds[i];
            inds[i] = inds[k];
            inds[k] = temp_i;
          }

      /* For each entry in the new sort list. */
      struct entry *finger = c->stars.sort[j];
      for (int ind = 0; ind < count; ind++) {

        /* Copy the minimum into the new sort array. */
        finger[ind].d = buff[inds[0]];
        finger[ind].i = fingers[inds[0]]->i + off[inds[0]];

        /* Update the buffer. */
        fingers[inds[0]] += 1;
        buff[inds[0]] = fingers[inds[0]]->d;

        /* Find the smallest entry. */
        for (int k = 1; k < 8 && buff[inds[k]] < buff[inds[k - 1]]; k++) {
          int temp_i = inds[k - 1];
          inds[k - 1] = inds[k];
          inds[k] = temp_i;
        }

      } /* Merge. */

      /* Add a sentinel. */
      c->stars.sort[j][count].d = FLT_MAX;
      c->stars.sort[j][count].i = 0;

      /* Mark as sorted. */
      atomic_or(&c->stars.sorted, 1 << j);

    } /* loop over sort arrays. */

  } /* progeny? */

  /* Otherwise, just sort. */
  else {

    /* Reset the sort distance */
    if (c->stars.sorted == 0) {

      /* And the individual sort distances if we are a local cell */
      for (int k = 0; k < count; k++) {
        sparts[k].x_diff_sort[0] = 0.0f;
        sparts[k].x_diff_sort[1] = 0.0f;
        sparts[k].x_diff_sort[2] = 0.0f;
      }
      c->stars.dx_max_sort_old = 0.f;
      c->stars.dx_max_sort = 0.f;
    }

    /* Fill the sort array. */
    for (int k = 0; k < count; k++) {
      const double px[3] = {sparts[k].x[0], sparts[k].x[1], sparts[k].x[2]};
      for (int j = 0; j < 13; j++)
        if (flags & (1 << j)) {
          c->stars.sort[j][k].i = k;
          c->stars.sort[j][k].d = px[0] * runner_shift[j][0] +
                                  px[1] * runner_shift[j][1] +
                                  px[2] * runner_shift[j][2];
        }
    }

    /* Add the sentinel and sort. */
    for (int j = 0; j < 13; j++)
      if (flags & (1 << j)) {
        c->stars.sort[j][count].d = FLT_MAX;
        c->stars.sort[j][count].i = 0;
        runner_do_sort_ascending(c->stars.sort[j], count);
        atomic_or(&c->stars.sorted, 1 << j);
      }
  }

#ifdef SWIFT_DEBUG_CHECKS
  /* Verify the sorting. */
  for (int j = 0; j < 13; j++) {
    if (!(flags & (1 << j))) continue;
    struct entry *finger = c->stars.sort[j];
    for (int k = 1; k < count; k++) {
      if (finger[k].d < finger[k - 1].d)
        error("Sorting failed, ascending array.");
      if (finger[k].i >= count) error("Sorting failed, indices borked.");
    }
  }

  /* Make sure the sort flags are consistent (downward). */
  runner_check_sorts_stars(c, flags);

  /* Make sure the sort flags are consistent (upward). */
  for (struct cell *finger = c->parent; finger != NULL;
       finger = finger->parent) {
    if (finger->stars.sorted & ~c->stars.sorted)
      error("Inconsistent sort flags.");
  }
#endif

  /* Clear the cell's sort flags. */
  c->stars.do_sort = 0;
  c->stars.do_sub_sort = 0;
  c->stars.requires_sorts = 0;

  if (clock) TIMER_TOC(timer_do_stars_sort);
}

/**
 * @brief Initialize the multipoles before the gravity calculation.
 *
 * @param r The runner thread.
 * @param c The cell.
 * @param timer 1 if the time is to be recorded.
 */
void runner_do_init_grav(struct runner *r, struct cell *c, int timer) {

  const struct engine *e = r->e;

  TIMER_TIC;

#ifdef SWIFT_DEBUG_CHECKS
  if (!(e->policy & engine_policy_self_gravity))
    error("Grav-init task called outside of self-gravity calculation");
#endif

  /* Anything to do here? */
  if (!cell_is_active_gravity(c, e)) return;

  /* Reset the gravity acceleration tensors */
  gravity_field_tensors_init(&c->grav.multipole->pot, e->ti_current);

  /* Recurse? */
  if (c->split) {
    for (int k = 0; k < 8; k++) {
      if (c->progeny[k] != NULL) runner_do_init_grav(r, c->progeny[k], 0);
    }
  }

  if (timer) TIMER_TOC(timer_init_grav);
}

/**
 * @brief Intermediate task after the gradient loop that does final operations
 * on the gradient quantities and optionally slope limits the gradients
 *
 * @param r The runner thread.
 * @param c The cell.
 * @param timer Are we timing this ?
 */
void runner_do_extra_ghost(struct runner *r, struct cell *c, int timer) {

#ifdef EXTRA_HYDRO_LOOP

  struct part *restrict parts = c->hydro.parts;
  struct xpart *restrict xparts = c->hydro.xparts;
  const int count = c->hydro.count;
  const struct engine *e = r->e;
  const integertime_t ti_end = e->ti_current;
  const int with_cosmology = (e->policy & engine_policy_cosmology);
  const double time_base = e->time_base;
  const struct cosmology *cosmo = e->cosmology;
  const struct hydro_props *hydro_props = e->hydro_properties;

  TIMER_TIC;

  /* Anything to do here? */
  if (!cell_is_active_hydro(c, e)) return;

  /* Recurse? */
  if (c->split) {
    for (int k = 0; k < 8; k++)
      if (c->progeny[k] != NULL) runner_do_extra_ghost(r, c->progeny[k], 0);
  } else {

    /* Loop over the parts in this cell. */
    for (int i = 0; i < count; i++) {

      /* Get a direct pointer on the part. */
      struct part *restrict p = &parts[i];
      struct xpart *restrict xp = &xparts[i];

      if (part_is_active(p, e)) {

        /* Finish the gradient calculation */
        hydro_end_gradient(p);

        /* As of here, particle force variables will be set. */

        /* Calculate the time-step for passing to hydro_prepare_force.
         * This is the physical time between the start and end of the time-step
         * without any scale-factor powers. */
        double dt_alpha;
        if (with_cosmology) {
          const integertime_t ti_step = get_integer_timestep(p->time_bin);
          dt_alpha = cosmology_get_delta_time(cosmo, ti_end - ti_step, ti_end);
        } else {
          dt_alpha = get_timestep(p->time_bin, time_base);
        }

        /* Compute variables required for the force loop */
        hydro_prepare_force(p, xp, cosmo, hydro_props, dt_alpha);

        /* The particle force values are now set.  Do _NOT_
           try to read any particle density variables! */

        /* Prepare the particle for the force loop over neighbours */
        hydro_reset_acceleration(p);
      }
    }
  }

  if (timer) TIMER_TOC(timer_do_extra_ghost);

#else
  error("SWIFT was not compiled with the extra hydro loop activated.");
#endif
}

/**
 * @brief Intermediate task after the density to check that the smoothing
 * lengths are correct.
 *
 * @param r The runner thread.
 * @param c The cell.
 * @param timer Are we timing this ?
 */
void runner_do_ghost(struct runner *r, struct cell *c, int timer) {

  struct part *restrict parts = c->hydro.parts;
  struct xpart *restrict xparts = c->hydro.xparts;
  const struct engine *e = r->e;
  const struct space *s = e->s;
  const struct hydro_space *hs = &s->hs;
  const struct cosmology *cosmo = e->cosmology;
  const struct chemistry_global_data *chemistry = e->chemistry;
  const float hydro_h_max = e->hydro_properties->h_max;
  const float eps = e->hydro_properties->h_tolerance;
  const float hydro_eta_dim =
      pow_dimension(e->hydro_properties->eta_neighbours);
  const int max_smoothing_iter = e->hydro_properties->max_smoothing_iterations;
  int redo = 0, count = 0;

  TIMER_TIC;

  /* Anything to do here? */
  if (!cell_is_active_hydro(c, e)) return;

  /* Recurse? */
  if (c->split) {
    for (int k = 0; k < 8; k++)
      if (c->progeny[k] != NULL) runner_do_ghost(r, c->progeny[k], 0);
  } else {

    /* Init the list of active particles that have to be updated. */
    int *pid = NULL;
    if ((pid = (int *)malloc(sizeof(int) * c->hydro.count)) == NULL)
      error("Can't allocate memory for pid.");
    for (int k = 0; k < c->hydro.count; k++)
      if (part_is_active(&parts[k], e)) {
        pid[count] = k;
        ++count;
      }

    /* While there are particles that need to be updated... */
    for (int num_reruns = 0; count > 0 && num_reruns < max_smoothing_iter;
         num_reruns++) {

      /* Reset the redo-count. */
      redo = 0;

      /* Loop over the remaining active parts in this cell. */
      for (int i = 0; i < count; i++) {

        /* Get a direct pointer on the part. */
        struct part *p = &parts[pid[i]];
        struct xpart *xp = &xparts[pid[i]];

#ifdef SWIFT_DEBUG_CHECKS
        /* Is this part within the timestep? */
        if (!part_is_active(p, e)) error("Ghost applied to inactive particle");
#endif

        /* Get some useful values */
        const float h_old = p->h;
        const float h_old_dim = pow_dimension(h_old);
        const float h_old_dim_minus_one = pow_dimension_minus_one(h_old);
        float h_new;
        int has_no_neighbours = 0;

        if (p->density.wcount == 0.f) { /* No neighbours case */

          /* Flag that there were no neighbours */
          has_no_neighbours = 1;

          /* Double h and try again */
          h_new = 2.f * h_old;

        } else {

          /* Finish the density calculation */
          hydro_end_density(p, cosmo);
          chemistry_end_density(p, chemistry, cosmo);

          /* Compute one step of the Newton-Raphson scheme */
          const float n_sum = p->density.wcount * h_old_dim;
          const float n_target = hydro_eta_dim;
          const float f = n_sum - n_target;
          const float f_prime =
              p->density.wcount_dh * h_old_dim +
              hydro_dimension * p->density.wcount * h_old_dim_minus_one;

          /* Skip if h is already h_max and we don't have enough neighbours */
          if ((p->h >= hydro_h_max) && (f < 0.f)) {

          /* We have a particle whose smoothing length is already set (wants
           * to be larger but has already hit the maximum). So, just tidy up
           * as if the smoothing length had converged correctly  */

#ifdef EXTRA_HYDRO_LOOP

            /* As of here, particle gradient variables will be set. */
            /* The force variables are set in the extra ghost. */

            /* Compute variables required for the gradient loop */
            hydro_prepare_gradient(p, xp, cosmo);

            /* The particle gradient values are now set.  Do _NOT_
               try to read any particle density variables! */

            /* Prepare the particle for the gradient loop over neighbours */
            hydro_reset_gradient(p);

#else
            const struct hydro_props *hydro_props = e->hydro_properties;

            /* Calculate the time-step for passing to hydro_prepare_force, used
             * for the evolution of alpha factors (i.e. those involved in the
             * artificial viscosity and thermal conduction terms) */
            const int with_cosmology = (e->policy & engine_policy_cosmology);
            const double time_base = e->time_base;
            const integertime_t ti_end = e->ti_current;
            double dt_alpha;

            if (with_cosmology) {
              const integertime_t ti_step = get_integer_timestep(p->time_bin);
              dt_alpha =
                  cosmology_get_delta_time(cosmo, ti_end - ti_step, ti_end);
            } else {
              dt_alpha = get_timestep(p->time_bin, time_base);
            }

            /* As of here, particle force variables will be set. */

            /* Compute variables required for the force loop */
            hydro_prepare_force(p, xp, cosmo, hydro_props, dt_alpha);

            /* The particle force values are now set.  Do _NOT_
               try to read any particle density variables! */

            /* Prepare the particle for the force loop over neighbours */
            hydro_reset_acceleration(p);

#endif /* EXTRA_HYDRO_LOOP */

            /* Ok, we are done with this particle */
            continue;
          }

          /* Normal case: Use Newton-Raphson to get a better value of h */

          /* Avoid floating point exception from f_prime = 0 */
          h_new = h_old - f / (f_prime + FLT_MIN);

#ifdef SWIFT_DEBUG_CHECKS
          if ((f > 0.f && h_new > h_old) || (f < 0.f && h_new < h_old))
            error(
                "Smoothing length correction not going in the right direction");
#endif

          /* Safety check: truncate to the range [ h_old/2 , 2h_old ]. */
          h_new = min(h_new, 2.f * h_old);
          h_new = max(h_new, 0.5f * h_old);
        }

        /* Check whether the particle has an inappropriate smoothing length */
        if (fabsf(h_new - h_old) > eps * h_old) {

          /* Ok, correct then */
          p->h = h_new;

          /* If below the absolute maximum, try again */
          if (p->h < hydro_h_max) {

            /* Flag for another round of fun */
            pid[redo] = pid[i];
            redo += 1;

            /* Re-initialise everything */
            hydro_init_part(p, hs);
            chemistry_init_part(p, chemistry);

            /* Off we go ! */
            continue;

          } else {

            /* Ok, this particle is a lost cause... */
            p->h = hydro_h_max;

            /* Do some damage control if no neighbours at all were found */
            if (has_no_neighbours) {
              hydro_part_has_no_neighbours(p, xp, cosmo);
              chemistry_part_has_no_neighbours(p, xp, chemistry, cosmo);
            }
          }
        }

          /* We now have a particle whose smoothing length has converged */

#ifdef EXTRA_HYDRO_LOOP

        /* As of here, particle gradient variables will be set. */
        /* The force variables are set in the extra ghost. */

        /* Compute variables required for the gradient loop */
        hydro_prepare_gradient(p, xp, cosmo);

        /* The particle gradient values are now set.  Do _NOT_
           try to read any particle density variables! */

        /* Prepare the particle for the gradient loop over neighbours */
        hydro_reset_gradient(p);

#else
        const struct hydro_props *hydro_props = e->hydro_properties;

        /* Calculate the time-step for passing to hydro_prepare_force, used for
         * the evolution of alpha factors (i.e. those involved in the artificial
         * viscosity and thermal conduction terms) */
        const int with_cosmology = (e->policy & engine_policy_cosmology);
        const integertime_t ti_end = e->ti_current;
        const double time_base = e->time_base;
        double dt_alpha;

        if (with_cosmology) {
          const integertime_t ti_step = get_integer_timestep(p->time_bin);
          dt_alpha = cosmology_get_delta_time(cosmo, ti_end - ti_step, ti_end);
        } else {
          dt_alpha = get_timestep(p->time_bin, time_base);
        }

        /* As of here, particle force variables will be set. */

        /* Compute variables required for the force loop */
        hydro_prepare_force(p, xp, cosmo, hydro_props, dt_alpha);

        /* The particle force values are now set.  Do _NOT_
           try to read any particle density variables! */

        /* Prepare the particle for the force loop over neighbours */
        hydro_reset_acceleration(p);

#endif /* EXTRA_HYDRO_LOOP */
      }

      /* We now need to treat the particles whose smoothing length had not
       * converged again */

      /* Re-set the counter for the next loop (potentially). */
      count = redo;
      if (count > 0) {

        /* Climb up the cell hierarchy. */
        for (struct cell *finger = c; finger != NULL; finger = finger->parent) {

          /* Run through this cell's density interactions. */
          for (struct link *l = finger->hydro.density; l != NULL; l = l->next) {

#ifdef SWIFT_DEBUG_CHECKS
            if (l->t->ti_run < r->e->ti_current)
              error("Density task should have been run.");
#endif

            /* Self-interaction? */
            if (l->t->type == task_type_self)
              runner_doself_subset_branch_density(r, finger, parts, pid, count);

            /* Otherwise, pair interaction? */
            else if (l->t->type == task_type_pair) {

              /* Left or right? */
              if (l->t->ci == finger)
                runner_dopair_subset_branch_density(r, finger, parts, pid,
                                                    count, l->t->cj);
              else
                runner_dopair_subset_branch_density(r, finger, parts, pid,
                                                    count, l->t->ci);
            }

            /* Otherwise, sub-self interaction? */
            else if (l->t->type == task_type_sub_self)
              runner_dosub_subset_density(r, finger, parts, pid, count, NULL,
                                          -1, 1);

            /* Otherwise, sub-pair interaction? */
            else if (l->t->type == task_type_sub_pair) {

              /* Left or right? */
              if (l->t->ci == finger)
                runner_dosub_subset_density(r, finger, parts, pid, count,
                                            l->t->cj, -1, 1);
              else
                runner_dosub_subset_density(r, finger, parts, pid, count,
                                            l->t->ci, -1, 1);
            }
          }
        }
      }
    }

    if (count) {
      error("Smoothing length failed to converge on %i particles.", count);
    }

    /* Be clean */
    free(pid);
  }

  if (timer) TIMER_TOC(timer_do_ghost);
}

/**
 * @brief Unskip any hydro tasks associated with active cells.
 *
 * @param c The cell.
 * @param e The engine.
 */
static void runner_do_unskip_hydro(struct cell *c, struct engine *e) {

  /* Ignore empty cells. */
  if (c->hydro.count == 0) return;

  /* Skip inactive cells. */
  if (!cell_is_active_hydro(c, e)) return;

  /* Recurse */
  if (c->split) {
    for (int k = 0; k < 8; k++) {
      if (c->progeny[k] != NULL) {
        struct cell *cp = c->progeny[k];
        runner_do_unskip_hydro(cp, e);
      }
    }
  }

  /* Unskip any active tasks. */
  const int forcerebuild = cell_unskip_hydro_tasks(c, &e->sched);
  if (forcerebuild) atomic_inc(&e->forcerebuild);
}

/**
 * @brief Unskip any stars tasks associated with active cells.
 *
 * @param c The cell.
 * @param e The engine.
 */
static void runner_do_unskip_stars(struct cell *c, struct engine *e) {

  /* Ignore empty cells. */
  if (c->stars.count == 0) return;

  /* Skip inactive cells. */
  if (!cell_is_active_stars(c, e)) return;

  /* Recurse */
  if (c->split) {
    for (int k = 0; k < 8; k++) {
      if (c->progeny[k] != NULL) {
        struct cell *cp = c->progeny[k];
        runner_do_unskip_stars(cp, e);
      }
    }
  }

  /* Unskip any active tasks. */
  const int forcerebuild = cell_unskip_stars_tasks(c, &e->sched);
  if (forcerebuild) atomic_inc(&e->forcerebuild);
}

/**
 * @brief Unskip any gravity tasks associated with active cells.
 *
 * @param c The cell.
 * @param e The engine.
 */
static void runner_do_unskip_gravity(struct cell *c, struct engine *e) {

  /* Ignore empty cells. */
  if (c->grav.count == 0) return;

  /* Skip inactive cells. */
  if (!cell_is_active_gravity(c, e)) return;

  /* Recurse */
  if (c->split && ((c->maxdepth - c->depth) >= space_subdepth_diff_grav)) {
    for (int k = 0; k < 8; k++) {
      if (c->progeny[k] != NULL) {
        struct cell *cp = c->progeny[k];
        runner_do_unskip_gravity(cp, e);
      }
    }
  }

  /* Unskip any active tasks. */
  cell_unskip_gravity_tasks(c, &e->sched);
}

/**
 * @brief Mapper function to unskip active tasks.
 *
 * @param map_data An array of #cell%s.
 * @param num_elements Chunk size.
 * @param extra_data Pointer to an #engine.
 */
void runner_do_unskip_mapper(void *map_data, int num_elements,
                             void *extra_data) {

  struct engine *e = (struct engine *)extra_data;
  struct space *s = e->s;
  int *local_cells = (int *)map_data;

  for (int ind = 0; ind < num_elements; ind++) {
    struct cell *c = &s->cells_top[local_cells[ind]];
    if (c != NULL) {

      /* Hydro tasks */
      if (e->policy & engine_policy_hydro) runner_do_unskip_hydro(c, e);

      /* All gravity tasks */
      if ((e->policy & engine_policy_self_gravity) ||
          (e->policy & engine_policy_external_gravity))
        runner_do_unskip_gravity(c, e);

      /* Stars tasks */
      if (e->policy & engine_policy_stars) runner_do_unskip_stars(c, e);
    }
  }
}
/**
 * @brief Drift all part in a cell.
 *
 * @param r The runner thread.
 * @param c The cell.
 * @param timer Are we timing this ?
 */
void runner_do_drift_part(struct runner *r, struct cell *c, int timer) {

  TIMER_TIC;

  cell_drift_part(c, r->e, 0);

  if (timer) TIMER_TOC(timer_drift_part);
}

/**
 * @brief Drift all gpart in a cell.
 *
 * @param r The runner thread.
 * @param c The cell.
 * @param timer Are we timing this ?
 */
void runner_do_drift_gpart(struct runner *r, struct cell *c, int timer) {

  TIMER_TIC;

  cell_drift_gpart(c, r->e, 0);

  if (timer) TIMER_TOC(timer_drift_gpart);
}

/**
 * @brief Perform the first half-kick on all the active particles in a cell.
 *
 * @param r The runner thread.
 * @param c The cell.
 * @param timer Are we timing this ?
 */
void runner_do_kick1(struct runner *r, struct cell *c, int timer) {

  const struct engine *e = r->e;
  const struct cosmology *cosmo = e->cosmology;
  const struct hydro_props *hydro_props = e->hydro_properties;
  const int with_cosmology = (e->policy & engine_policy_cosmology);
  struct part *restrict parts = c->hydro.parts;
  struct xpart *restrict xparts = c->hydro.xparts;
  struct gpart *restrict gparts = c->grav.parts;
  struct spart *restrict sparts = c->stars.parts;
  const int count = c->hydro.count;
  const int gcount = c->grav.count;
  const int scount = c->stars.count;
  const integertime_t ti_current = e->ti_current;
  const double time_base = e->time_base;

  TIMER_TIC;

  /* Anything to do here? */
  if (!cell_is_starting_hydro(c, e) && !cell_is_starting_gravity(c, e)) return;

  /* Recurse? */
  if (c->split) {
    for (int k = 0; k < 8; k++)
      if (c->progeny[k] != NULL) runner_do_kick1(r, c->progeny[k], 0);
  } else {

    /* Loop over the parts in this cell. */
    for (int k = 0; k < count; k++) {

      /* Get a handle on the part. */
      struct part *restrict p = &parts[k];
      struct xpart *restrict xp = &xparts[k];

      /* If particle needs to be kicked */
      if (part_is_starting(p, e)) {

        const integertime_t ti_step = get_integer_timestep(p->time_bin);
        const integertime_t ti_begin =
            get_integer_time_begin(ti_current + 1, p->time_bin);

#ifdef SWIFT_DEBUG_CHECKS
        const integertime_t ti_end =
            get_integer_time_end(ti_current + 1, p->time_bin);

        if (ti_begin != ti_current)
          error(
              "Particle in wrong time-bin, ti_end=%lld, ti_begin=%lld, "
              "ti_step=%lld time_bin=%d ti_current=%lld",
              ti_end, ti_begin, ti_step, p->time_bin, ti_current);
#endif

        /* Time interval for this half-kick */
        double dt_kick_grav, dt_kick_hydro, dt_kick_therm, dt_kick_corr;
        if (with_cosmology) {
          dt_kick_hydro = cosmology_get_hydro_kick_factor(
              cosmo, ti_begin, ti_begin + ti_step / 2);
          dt_kick_grav = cosmology_get_grav_kick_factor(cosmo, ti_begin,
                                                        ti_begin + ti_step / 2);
          dt_kick_therm = cosmology_get_therm_kick_factor(
              cosmo, ti_begin, ti_begin + ti_step / 2);
          dt_kick_corr = cosmology_get_corr_kick_factor(cosmo, ti_begin,
                                                        ti_begin + ti_step / 2);
        } else {
          dt_kick_hydro = (ti_step / 2) * time_base;
          dt_kick_grav = (ti_step / 2) * time_base;
          dt_kick_therm = (ti_step / 2) * time_base;
          dt_kick_corr = (ti_step / 2) * time_base;
        }

        /* do the kick */
        kick_part(p, xp, dt_kick_hydro, dt_kick_grav, dt_kick_therm,
                  dt_kick_corr, cosmo, hydro_props, ti_begin,
                  ti_begin + ti_step / 2);

        /* Update the accelerations to be used in the drift for hydro */
        if (p->gpart != NULL) {

          xp->a_grav[0] = p->gpart->a_grav[0];
          xp->a_grav[1] = p->gpart->a_grav[1];
          xp->a_grav[2] = p->gpart->a_grav[2];
        }
      }
    }

    /* Loop over the gparts in this cell. */
    for (int k = 0; k < gcount; k++) {

      /* Get a handle on the part. */
      struct gpart *restrict gp = &gparts[k];

      /* If the g-particle has no counterpart and needs to be kicked */
      if (gp->type == swift_type_dark_matter && gpart_is_starting(gp, e)) {

        const integertime_t ti_step = get_integer_timestep(gp->time_bin);
        const integertime_t ti_begin =
            get_integer_time_begin(ti_current + 1, gp->time_bin);

#ifdef SWIFT_DEBUG_CHECKS
        const integertime_t ti_end =
            get_integer_time_end(ti_current + 1, gp->time_bin);

        if (ti_begin != ti_current)
          error(
              "Particle in wrong time-bin, ti_end=%lld, ti_begin=%lld, "
              "ti_step=%lld time_bin=%d ti_current=%lld",
              ti_end, ti_begin, ti_step, gp->time_bin, ti_current);
#endif

        /* Time interval for this half-kick */
        double dt_kick_grav;
        if (with_cosmology) {
          dt_kick_grav = cosmology_get_grav_kick_factor(cosmo, ti_begin,
                                                        ti_begin + ti_step / 2);
        } else {
          dt_kick_grav = (ti_step / 2) * time_base;
        }

        /* do the kick */
        kick_gpart(gp, dt_kick_grav, ti_begin, ti_begin + ti_step / 2);
      }
    }

    /* Loop over the stars particles in this cell. */
    for (int k = 0; k < scount; k++) {

      /* Get a handle on the s-part. */
      struct spart *restrict sp = &sparts[k];

      /* If particle needs to be kicked */
      if (spart_is_starting(sp, e)) {

        const integertime_t ti_step = get_integer_timestep(sp->time_bin);
        const integertime_t ti_begin =
            get_integer_time_begin(ti_current + 1, sp->time_bin);

#ifdef SWIFT_DEBUG_CHECKS
        const integertime_t ti_end =
            get_integer_time_end(ti_current + 1, sp->time_bin);

        if (ti_begin != ti_current)
          error(
              "Particle in wrong time-bin, ti_end=%lld, ti_begin=%lld, "
              "ti_step=%lld time_bin=%d ti_current=%lld",
              ti_end, ti_begin, ti_step, sp->time_bin, ti_current);
#endif

        /* Time interval for this half-kick */
        double dt_kick_grav;
        if (with_cosmology) {
          dt_kick_grav = cosmology_get_grav_kick_factor(cosmo, ti_begin,
                                                        ti_begin + ti_step / 2);
        } else {
          dt_kick_grav = (ti_step / 2) * time_base;
        }

        /* do the kick */
        kick_spart(sp, dt_kick_grav, ti_begin, ti_begin + ti_step / 2);
      }
    }
  }

  if (timer) TIMER_TOC(timer_kick1);
}

/**
 * @brief Perform the second half-kick on all the active particles in a cell.
 *
 * Also prepares particles to be drifted.
 *
 * @param r The runner thread.
 * @param c The cell.
 * @param timer Are we timing this ?
 */
void runner_do_kick2(struct runner *r, struct cell *c, int timer) {

  const struct engine *e = r->e;
  const struct cosmology *cosmo = e->cosmology;
  const struct hydro_props *hydro_props = e->hydro_properties;
  const int with_cosmology = (e->policy & engine_policy_cosmology);
  const int count = c->hydro.count;
  const int gcount = c->grav.count;
  const int scount = c->stars.count;
  struct part *restrict parts = c->hydro.parts;
  struct xpart *restrict xparts = c->hydro.xparts;
  struct gpart *restrict gparts = c->grav.parts;
  struct spart *restrict sparts = c->stars.parts;
  const integertime_t ti_current = e->ti_current;
  const double time_base = e->time_base;

  TIMER_TIC;

  /* Anything to do here? */
  if (!cell_is_active_hydro(c, e) && !cell_is_active_gravity(c, e)) return;

  /* Recurse? */
  if (c->split) {
    for (int k = 0; k < 8; k++)
      if (c->progeny[k] != NULL) runner_do_kick2(r, c->progeny[k], 0);
  } else {

    /* Loop over the particles in this cell. */
    for (int k = 0; k < count; k++) {

      /* Get a handle on the part. */
      struct part *restrict p = &parts[k];
      struct xpart *restrict xp = &xparts[k];

      /* If particle needs to be kicked */
      if (part_is_active(p, e)) {

        const integertime_t ti_step = get_integer_timestep(p->time_bin);
        const integertime_t ti_begin =
            get_integer_time_begin(ti_current, p->time_bin);

#ifdef SWIFT_DEBUG_CHECKS
        if (ti_begin + ti_step != ti_current)
          error(
              "Particle in wrong time-bin, ti_begin=%lld, ti_step=%lld "
              "time_bin=%d ti_current=%lld",
              ti_begin, ti_step, p->time_bin, ti_current);
#endif
        /* Time interval for this half-kick */
        double dt_kick_grav, dt_kick_hydro, dt_kick_therm, dt_kick_corr;
        if (with_cosmology) {
          dt_kick_hydro = cosmology_get_hydro_kick_factor(
              cosmo, ti_begin + ti_step / 2, ti_begin + ti_step);
          dt_kick_grav = cosmology_get_grav_kick_factor(
              cosmo, ti_begin + ti_step / 2, ti_begin + ti_step);
          dt_kick_therm = cosmology_get_therm_kick_factor(
              cosmo, ti_begin + ti_step / 2, ti_begin + ti_step);
          dt_kick_corr = cosmology_get_corr_kick_factor(
              cosmo, ti_begin + ti_step / 2, ti_begin + ti_step);
        } else {
          dt_kick_hydro = (ti_step / 2) * time_base;
          dt_kick_grav = (ti_step / 2) * time_base;
          dt_kick_therm = (ti_step / 2) * time_base;
          dt_kick_corr = (ti_step / 2) * time_base;
        }

        /* Finish the time-step with a second half-kick */
        kick_part(p, xp, dt_kick_hydro, dt_kick_grav, dt_kick_therm,
                  dt_kick_corr, cosmo, hydro_props, ti_begin + ti_step / 2,
                  ti_begin + ti_step);

#ifdef SWIFT_DEBUG_CHECKS
        /* Check that kick and the drift are synchronized */
        if (p->ti_drift != p->ti_kick) error("Error integrating part in time.");
#endif

        /* Prepare the values to be drifted */
        hydro_reset_predicted_values(p, xp);
      }
    }

    /* Loop over the g-particles in this cell. */
    for (int k = 0; k < gcount; k++) {

      /* Get a handle on the part. */
      struct gpart *restrict gp = &gparts[k];

      /* If the g-particle has no counterpart and needs to be kicked */
      if (gp->type == swift_type_dark_matter && gpart_is_active(gp, e)) {

        const integertime_t ti_step = get_integer_timestep(gp->time_bin);
        const integertime_t ti_begin =
            get_integer_time_begin(ti_current, gp->time_bin);

#ifdef SWIFT_DEBUG_CHECKS
        if (ti_begin + ti_step != ti_current)
          error("Particle in wrong time-bin");
#endif

        /* Time interval for this half-kick */
        double dt_kick_grav;
        if (with_cosmology) {
          dt_kick_grav = cosmology_get_grav_kick_factor(
              cosmo, ti_begin + ti_step / 2, ti_begin + ti_step);
        } else {
          dt_kick_grav = (ti_step / 2) * time_base;
        }

        /* Finish the time-step with a second half-kick */
        kick_gpart(gp, dt_kick_grav, ti_begin + ti_step / 2,
                   ti_begin + ti_step);

#ifdef SWIFT_DEBUG_CHECKS
        /* Check that kick and the drift are synchronized */
        if (gp->ti_drift != gp->ti_kick)
          error("Error integrating g-part in time.");
#endif

        /* Prepare the values to be drifted */
        gravity_reset_predicted_values(gp);
      }
    }

    /* Loop over the particles in this cell. */
    for (int k = 0; k < scount; k++) {

      /* Get a handle on the part. */
      struct spart *restrict sp = &sparts[k];

      /* If particle needs to be kicked */
      if (spart_is_active(sp, e)) {

        const integertime_t ti_step = get_integer_timestep(sp->time_bin);
        const integertime_t ti_begin =
            get_integer_time_begin(ti_current, sp->time_bin);

#ifdef SWIFT_DEBUG_CHECKS
        if (ti_begin + ti_step != ti_current)
          error("Particle in wrong time-bin");
#endif

        /* Time interval for this half-kick */
        double dt_kick_grav;
        if (with_cosmology) {
          dt_kick_grav = cosmology_get_grav_kick_factor(
              cosmo, ti_begin + ti_step / 2, ti_begin + ti_step);
        } else {
          dt_kick_grav = (ti_step / 2) * time_base;
        }

        /* Finish the time-step with a second half-kick */
        kick_spart(sp, dt_kick_grav, ti_begin + ti_step / 2,
                   ti_begin + ti_step);

#ifdef SWIFT_DEBUG_CHECKS
        /* Check that kick and the drift are synchronized */
        if (sp->ti_drift != sp->ti_kick)
          error("Error integrating s-part in time.");
#endif

        /* Prepare the values to be drifted */
        stars_reset_predicted_values(sp);
      }
    }
  }
  if (timer) TIMER_TOC(timer_kick2);
}

/**
 * @brief Computes the next time-step of all active particles in this cell
 * and update the cell's statistics.
 *
 * @param r The runner thread.
 * @param c The cell.
 * @param timer Are we timing this ?
 */
void runner_do_timestep(struct runner *r, struct cell *c, int timer) {

  const struct engine *e = r->e;
  const integertime_t ti_current = e->ti_current;
  const int count = c->hydro.count;
  const int gcount = c->grav.count;
  const int scount = c->stars.count;
  struct part *restrict parts = c->hydro.parts;
  struct xpart *restrict xparts = c->hydro.xparts;
  struct gpart *restrict gparts = c->grav.parts;
  struct spart *restrict sparts = c->stars.parts;

  TIMER_TIC;

  /* Anything to do here? */
  if (!cell_is_active_hydro(c, e) && !cell_is_active_gravity(c, e)) {
    c->hydro.updated = 0;
    c->grav.updated = 0;
    c->stars.updated = 0;
    return;
  }

  int updated = 0, g_updated = 0, s_updated = 0;
  int inhibited = 0, g_inhibited = 0, s_inhibited = 0;
  integertime_t ti_hydro_end_min = max_nr_timesteps, ti_hydro_end_max = 0,
                ti_hydro_beg_max = 0;
  integertime_t ti_gravity_end_min = max_nr_timesteps, ti_gravity_end_max = 0,
                ti_gravity_beg_max = 0;
  integertime_t ti_stars_end_min = max_nr_timesteps;

  /* No children? */
  if (!c->split) {

    /* Loop over the particles in this cell. */
    for (int k = 0; k < count; k++) {

      /* Get a handle on the part. */
      struct part *restrict p = &parts[k];
      struct xpart *restrict xp = &xparts[k];

      /* If particle needs updating */
      if (part_is_active(p, e)) {

#ifdef SWIFT_DEBUG_CHECKS
        /* Current end of time-step */
        const integertime_t ti_end =
            get_integer_time_end(ti_current, p->time_bin);

        if (ti_end != ti_current)
          error("Computing time-step of rogue particle.");
#endif

        /* Get new time-step */
        const integertime_t ti_new_step = get_part_timestep(p, xp, e);

        /* Update particle */
        p->time_bin = get_time_bin(ti_new_step);
        if (p->gpart != NULL) p->gpart->time_bin = p->time_bin;

        /* Number of updated particles */
        updated++;
        if (p->gpart != NULL) g_updated++;

        /* What is the next sync-point ? */
        ti_hydro_end_min = min(ti_current + ti_new_step, ti_hydro_end_min);
        ti_hydro_end_max = max(ti_current + ti_new_step, ti_hydro_end_max);

        /* What is the next starting point for this cell ? */
        ti_hydro_beg_max = max(ti_current, ti_hydro_beg_max);

        if (p->gpart != NULL) {

          /* What is the next sync-point ? */
          ti_gravity_end_min =
              min(ti_current + ti_new_step, ti_gravity_end_min);
          ti_gravity_end_max =
              max(ti_current + ti_new_step, ti_gravity_end_max);

          /* What is the next starting point for this cell ? */
          ti_gravity_beg_max = max(ti_current, ti_gravity_beg_max);
        }
      }

      else { /* part is inactive */

        /* Count the number of inhibited particles */
        if (part_is_inhibited(p, e)) inhibited++;

        const integertime_t ti_end =
            get_integer_time_end(ti_current, p->time_bin);

        const integertime_t ti_beg =
            get_integer_time_begin(ti_current + 1, p->time_bin);

        /* What is the next sync-point ? */
        ti_hydro_end_min = min(ti_end, ti_hydro_end_min);
        ti_hydro_end_max = max(ti_end, ti_hydro_end_max);

        /* What is the next starting point for this cell ? */
        ti_hydro_beg_max = max(ti_beg, ti_hydro_beg_max);

        if (p->gpart != NULL) {

          /* What is the next sync-point ? */
          ti_gravity_end_min = min(ti_end, ti_gravity_end_min);
          ti_gravity_end_max = max(ti_end, ti_gravity_end_max);

          /* What is the next starting point for this cell ? */
          ti_gravity_beg_max = max(ti_beg, ti_gravity_beg_max);
        }
      }
    }

    /* Loop over the g-particles in this cell. */
    for (int k = 0; k < gcount; k++) {

      /* Get a handle on the part. */
      struct gpart *restrict gp = &gparts[k];

      /* If the g-particle has no counterpart */
      if (gp->type == swift_type_dark_matter) {

        /* need to be updated ? */
        if (gpart_is_active(gp, e)) {

#ifdef SWIFT_DEBUG_CHECKS
          /* Current end of time-step */
          const integertime_t ti_end =
              get_integer_time_end(ti_current, gp->time_bin);

          if (ti_end != ti_current)
            error("Computing time-step of rogue particle.");
#endif

          /* Get new time-step */
          const integertime_t ti_new_step = get_gpart_timestep(gp, e);

          /* Update particle */
          gp->time_bin = get_time_bin(ti_new_step);

          /* Number of updated g-particles */
          g_updated++;

          /* What is the next sync-point ? */
          ti_gravity_end_min =
              min(ti_current + ti_new_step, ti_gravity_end_min);
          ti_gravity_end_max =
              max(ti_current + ti_new_step, ti_gravity_end_max);

          /* What is the next starting point for this cell ? */
          ti_gravity_beg_max = max(ti_current, ti_gravity_beg_max);

        } else { /* gpart is inactive */

          /* Count the number of inhibited particles */
          if (gpart_is_inhibited(gp, e)) g_inhibited++;

          const integertime_t ti_end =
              get_integer_time_end(ti_current, gp->time_bin);

          /* What is the next sync-point ? */
          ti_gravity_end_min = min(ti_end, ti_gravity_end_min);
          ti_gravity_end_max = max(ti_end, ti_gravity_end_max);

          const integertime_t ti_beg =
              get_integer_time_begin(ti_current + 1, gp->time_bin);

          /* What is the next starting point for this cell ? */
          ti_gravity_beg_max = max(ti_beg, ti_gravity_beg_max);
        }
      }
    }

    /* Loop over the star particles in this cell. */
    for (int k = 0; k < scount; k++) {

      /* Get a handle on the part. */
      struct spart *restrict sp = &sparts[k];

      /* need to be updated ? */
      if (spart_is_active(sp, e)) {

#ifdef SWIFT_DEBUG_CHECKS
        /* Current end of time-step */
        const integertime_t ti_end =
            get_integer_time_end(ti_current, sp->time_bin);

        if (ti_end != ti_current)
          error("Computing time-step of rogue particle.");
#endif
        /* Get new time-step */
        const integertime_t ti_new_step = get_spart_timestep(sp, e);

        /* Update particle */
        sp->time_bin = get_time_bin(ti_new_step);
        sp->gpart->time_bin = get_time_bin(ti_new_step);

        /* Number of updated s-particles */
        s_updated++;
        g_updated++;

        /* What is the next sync-point ? */
        ti_gravity_end_min = min(ti_current + ti_new_step, ti_gravity_end_min);
        ti_gravity_end_max = max(ti_current + ti_new_step, ti_gravity_end_max);

        ti_stars_end_min = min(ti_current + ti_new_step, ti_stars_end_min);

        /* What is the next starting point for this cell ? */
        ti_gravity_beg_max = max(ti_current, ti_gravity_beg_max);

        /* star particle is inactive but not inhibited */
      } else {

        /* Count the number of inhibited particles */
        if (spart_is_inhibited(sp, e)) ++s_inhibited;

        const integertime_t ti_end =
            get_integer_time_end(ti_current, sp->time_bin);

        /* What is the next sync-point ? */
        ti_gravity_end_min = min(ti_end, ti_gravity_end_min);
        ti_gravity_end_max = max(ti_end, ti_gravity_end_max);

        ti_stars_end_min = min(ti_end, ti_stars_end_min);

        const integertime_t ti_beg =
            get_integer_time_begin(ti_current + 1, sp->time_bin);

        /* What is the next starting point for this cell ? */
        ti_gravity_beg_max = max(ti_beg, ti_gravity_beg_max);
      }
    }
  } else {

    /* Loop over the progeny. */
    for (int k = 0; k < 8; k++)
      if (c->progeny[k] != NULL) {
        struct cell *restrict cp = c->progeny[k];

        /* Recurse */
        runner_do_timestep(r, cp, 0);

        /* And aggregate */
        updated += cp->hydro.updated;
        g_updated += cp->grav.updated;
        s_updated += cp->stars.updated;
        inhibited += cp->hydro.inhibited;
        g_inhibited += cp->grav.inhibited;
        s_inhibited += cp->stars.inhibited;
        ti_hydro_end_min = min(cp->hydro.ti_end_min, ti_hydro_end_min);
        ti_hydro_end_max = max(cp->hydro.ti_end_max, ti_hydro_end_max);
        ti_hydro_beg_max = max(cp->hydro.ti_beg_max, ti_hydro_beg_max);
        ti_gravity_end_min = min(cp->grav.ti_end_min, ti_gravity_end_min);
        ti_gravity_end_max = max(cp->grav.ti_end_max, ti_gravity_end_max);
        ti_gravity_beg_max = max(cp->grav.ti_beg_max, ti_gravity_beg_max);
        ti_stars_end_min = min(cp->stars.ti_end_min, ti_stars_end_min);
      }
  }

  /* Store the values. */
  c->hydro.updated = updated;
  c->grav.updated = g_updated;
  c->stars.updated = s_updated;
  c->hydro.inhibited = inhibited;
  c->grav.inhibited = g_inhibited;
  c->stars.inhibited = s_inhibited;
  c->hydro.ti_end_min = ti_hydro_end_min;
  c->hydro.ti_end_max = ti_hydro_end_max;
  c->hydro.ti_beg_max = ti_hydro_beg_max;
  c->grav.ti_end_min = ti_gravity_end_min;
  c->grav.ti_end_max = ti_gravity_end_max;
  c->grav.ti_beg_max = ti_gravity_beg_max;
  c->stars.ti_end_min = ti_stars_end_min;

#ifdef SWIFT_DEBUG_CHECKS
  if (c->hydro.ti_end_min == e->ti_current &&
      c->hydro.ti_end_min < max_nr_timesteps)
    error("End of next hydro step is current time!");
  if (c->grav.ti_end_min == e->ti_current &&
      c->grav.ti_end_min < max_nr_timesteps)
    error("End of next gravity step is current time!");
  if (c->stars.ti_end_min == e->ti_current &&
      c->stars.ti_end_min < max_nr_timesteps)
    error("End of next stars step is current time!");
#endif

  if (timer) TIMER_TOC(timer_timestep);
}

/**
 * @brief End the force calculation of all active particles in a cell
 * by multiplying the acccelerations by the relevant constants
 *
 * @param r The #runner thread.
 * @param c The #cell.
 * @param timer Are we timing this ?
 */
void runner_do_end_force(struct runner *r, struct cell *c, int timer) {

  const struct engine *e = r->e;
  const struct space *s = e->s;
  const struct cosmology *cosmo = e->cosmology;
  const int count = c->hydro.count;
  const int gcount = c->grav.count;
  const int scount = c->stars.count;
  struct part *restrict parts = c->hydro.parts;
  struct gpart *restrict gparts = c->grav.parts;
  struct spart *restrict sparts = c->stars.parts;
  const int periodic = s->periodic;
  const float G_newton = e->physical_constants->const_newton_G;

  TIMER_TIC;

  /* Potential normalisation in the case of periodic gravity */
  float potential_normalisation = 0.;
  if (periodic && (e->policy & engine_policy_self_gravity)) {
    const double volume = s->dim[0] * s->dim[1] * s->dim[2];
    const double r_s = e->mesh->r_s;
    potential_normalisation = 4. * M_PI * e->total_mass * r_s * r_s / volume;
  }

  /* Anything to do here? */
  if (!cell_is_active_hydro(c, e) && !cell_is_active_gravity(c, e)) return;

  /* Recurse? */
  if (c->split) {
    for (int k = 0; k < 8; k++)
      if (c->progeny[k] != NULL) runner_do_end_force(r, c->progeny[k], 0);
  } else {

    /* Loop over the gas particles in this cell. */
    for (int k = 0; k < count; k++) {

      /* Get a handle on the part. */
      struct part *restrict p = &parts[k];

      if (part_is_active(p, e)) {

        /* Finish the force loop */
        hydro_end_force(p, cosmo);
      }
    }

    /* Loop over the g-particles in this cell. */
    for (int k = 0; k < gcount; k++) {

      /* Get a handle on the gpart. */
      struct gpart *restrict gp = &gparts[k];

      if (gpart_is_active(gp, e)) {

        /* Finish the force calculation */
        gravity_end_force(gp, G_newton, potential_normalisation, periodic);

#ifdef SWIFT_MAKE_GRAVITY_GLASS

        /* Negate the gravity forces */
        gp->a_grav[0] *= -1.f;
        gp->a_grav[1] *= -1.f;
        gp->a_grav[2] *= -1.f;
#endif

#ifdef SWIFT_NO_GRAVITY_BELOW_ID

        /* Get the ID of the gpart */
        long long id = 0;
        if (gp->type == swift_type_gas)
          id = e->s->parts[-gp->id_or_neg_offset].id;
        else if (gp->type == swift_type_stars)
          id = e->s->sparts[-gp->id_or_neg_offset].id;
        else if (gp->type == swift_type_black_hole)
          error("Unexisting type");
        else
          id = gp->id_or_neg_offset;

        /* Cancel gravity forces of these particles */
        if (id < SWIFT_NO_GRAVITY_BELOW_ID) {

          /* Don't move ! */
          gp->a_grav[0] = 0.f;
          gp->a_grav[1] = 0.f;
          gp->a_grav[2] = 0.f;
        }
#endif

#ifdef SWIFT_DEBUG_CHECKS
        if (e->policy & engine_policy_self_gravity) {

          /* Let's add a self interaction to simplify the count */
          gp->num_interacted++;

          /* Check that this gpart has interacted with all the other
           * particles (via direct or multipoles) in the box */
          if (gp->num_interacted !=
              e->total_nr_gparts - e->count_inhibited_gparts) {

            /* Get the ID of the gpart */
            long long my_id = 0;
            if (gp->type == swift_type_gas)
              my_id = e->s->parts[-gp->id_or_neg_offset].id;
            else if (gp->type == swift_type_stars)
              my_id = e->s->sparts[-gp->id_or_neg_offset].id;
            else if (gp->type == swift_type_black_hole)
              error("Unexisting type");
            else
              my_id = gp->id_or_neg_offset;

            error(
                "g-particle (id=%lld, type=%s) did not interact "
                "gravitationally with all other gparts "
                "gp->num_interacted=%lld, total_gparts=%lld (local "
                "num_gparts=%zd inhibited_gparts=%lld)",
                my_id, part_type_names[gp->type], gp->num_interacted,
                e->total_nr_gparts, e->s->nr_gparts, e->count_inhibited_gparts);
          }
        }
#endif
      }
    }

    /* Loop over the stars particles in this cell. */
    for (int k = 0; k < scount; k++) {

      /* Get a handle on the spart. */
      struct spart *restrict sp = &sparts[k];
      if (spart_is_active(sp, e)) {

        /* Finish the force loop */
        stars_end_force(sp);
      }
    }
  }

  if (timer) TIMER_TOC(timer_endforce);
}

/**
 * @brief Construct the cell properties from the received #part.
 *
 * @param r The runner thread.
 * @param c The cell.
 * @param clear_sorts Should we clear the sort flag and hence trigger a sort ?
 * @param timer Are we timing this ?
 */
void runner_do_recv_part(struct runner *r, struct cell *c, int clear_sorts,
                         int timer) {

#ifdef WITH_MPI

  const struct part *restrict parts = c->hydro.parts;
  const size_t nr_parts = c->hydro.count;
  const integertime_t ti_current = r->e->ti_current;

  TIMER_TIC;

  integertime_t ti_hydro_end_min = max_nr_timesteps;
  integertime_t ti_hydro_end_max = 0;
  timebin_t time_bin_min = num_time_bins;
  timebin_t time_bin_max = 0;
  float h_max = 0.f;

#ifdef SWIFT_DEBUG_CHECKS
  if (c->nodeID == engine_rank) error("Updating a local cell!");
#endif

  /* Clear this cell's sorted mask. */
  if (clear_sorts) c->hydro.sorted = 0;

  /* If this cell is a leaf, collect the particle data. */
  if (!c->split) {

    /* Collect everything... */
    for (size_t k = 0; k < nr_parts; k++) {
      if (parts[k].time_bin == time_bin_inhibited) continue;
      time_bin_min = min(time_bin_min, parts[k].time_bin);
      time_bin_max = max(time_bin_max, parts[k].time_bin);
      h_max = max(h_max, parts[k].h);
    }

    /* Convert into a time */
    ti_hydro_end_min = get_integer_time_end(ti_current, time_bin_min);
    ti_hydro_end_max = get_integer_time_end(ti_current, time_bin_max);
  }

  /* Otherwise, recurse and collect. */
  else {
    for (int k = 0; k < 8; k++) {
      if (c->progeny[k] != NULL && c->progeny[k]->hydro.count > 0) {
        runner_do_recv_part(r, c->progeny[k], clear_sorts, 0);
        ti_hydro_end_min =
            min(ti_hydro_end_min, c->progeny[k]->hydro.ti_end_min);
        ti_hydro_end_max =
            max(ti_hydro_end_max, c->progeny[k]->hydro.ti_end_max);
        h_max = max(h_max, c->progeny[k]->hydro.h_max);
      }
    }
  }

#ifdef SWIFT_DEBUG_CHECKS
  if (ti_hydro_end_min < ti_current)
    error(
        "Received a cell at an incorrect time c->ti_end_min=%lld, "
        "e->ti_current=%lld.",
        ti_hydro_end_min, ti_current);
#endif

  /* ... and store. */
  // c->hydro.ti_end_min = ti_hydro_end_min;
  // c->hydro.ti_end_max = ti_hydro_end_max;
  c->hydro.ti_old_part = ti_current;
  c->hydro.h_max = h_max;

  if (timer) TIMER_TOC(timer_dorecv_part);

#else
  error("SWIFT was not compiled with MPI support.");
#endif
}

/**
 * @brief Construct the cell properties from the received #gpart.
 *
 * @param r The runner thread.
 * @param c The cell.
 * @param timer Are we timing this ?
 */
void runner_do_recv_gpart(struct runner *r, struct cell *c, int timer) {

#ifdef WITH_MPI

  const struct gpart *restrict gparts = c->grav.parts;
  const size_t nr_gparts = c->grav.count;
  const integertime_t ti_current = r->e->ti_current;

  TIMER_TIC;

  integertime_t ti_gravity_end_min = max_nr_timesteps;
  integertime_t ti_gravity_end_max = 0;
  timebin_t time_bin_min = num_time_bins;
  timebin_t time_bin_max = 0;

#ifdef SWIFT_DEBUG_CHECKS
  if (c->nodeID == engine_rank) error("Updating a local cell!");
#endif

  /* If this cell is a leaf, collect the particle data. */
  if (!c->split) {

    /* Collect everything... */
    for (size_t k = 0; k < nr_gparts; k++) {
      if (gparts[k].time_bin == time_bin_inhibited) continue;
      time_bin_min = min(time_bin_min, gparts[k].time_bin);
      time_bin_max = max(time_bin_max, gparts[k].time_bin);
    }

    /* Convert into a time */
    ti_gravity_end_min = get_integer_time_end(ti_current, time_bin_min);
    ti_gravity_end_max = get_integer_time_end(ti_current, time_bin_max);
  }

  /* Otherwise, recurse and collect. */
  else {
    for (int k = 0; k < 8; k++) {
      if (c->progeny[k] != NULL && c->progeny[k]->grav.count > 0) {
        runner_do_recv_gpart(r, c->progeny[k], 0);
        ti_gravity_end_min =
            min(ti_gravity_end_min, c->progeny[k]->grav.ti_end_min);
        ti_gravity_end_max =
            max(ti_gravity_end_max, c->progeny[k]->grav.ti_end_max);
      }
    }
  }

#ifdef SWIFT_DEBUG_CHECKS
  if (ti_gravity_end_min < ti_current)
    error(
        "Received a cell at an incorrect time c->ti_end_min=%lld, "
        "e->ti_current=%lld.",
        ti_gravity_end_min, ti_current);
#endif

  /* ... and store. */
  // c->grav.ti_end_min = ti_gravity_end_min;
  // c->grav.ti_end_max = ti_gravity_end_max;
  c->grav.ti_old_part = ti_current;

  if (timer) TIMER_TOC(timer_dorecv_gpart);

#else
  error("SWIFT was not compiled with MPI support.");
#endif
}

/**
 * @brief Construct the cell properties from the received #spart.
 *
 * @param r The runner thread.
 * @param c The cell.
 * @param timer Are we timing this ?
 */
void runner_do_recv_spart(struct runner *r, struct cell *c, int timer) {

#ifdef WITH_MPI

  const struct spart *restrict sparts = c->stars.parts;
  const size_t nr_sparts = c->stars.count;
  const integertime_t ti_current = r->e->ti_current;

  error("Need to add h_max computation");

  TIMER_TIC;

  integertime_t ti_gravity_end_min = max_nr_timesteps;
  integertime_t ti_gravity_end_max = 0;
  timebin_t time_bin_min = num_time_bins;
  timebin_t time_bin_max = 0;

#ifdef SWIFT_DEBUG_CHECKS
  if (c->nodeID == engine_rank) error("Updating a local cell!");
#endif

  /* If this cell is a leaf, collect the particle data. */
  if (!c->split) {

    /* Collect everything... */
    for (size_t k = 0; k < nr_sparts; k++) {
      if (sparts[k].time_bin == time_bin_inhibited) continue;
      time_bin_min = min(time_bin_min, sparts[k].time_bin);
      time_bin_max = max(time_bin_max, sparts[k].time_bin);
    }

    /* Convert into a time */
    ti_gravity_end_min = get_integer_time_end(ti_current, time_bin_min);
    ti_gravity_end_max = get_integer_time_end(ti_current, time_bin_max);
  }

  /* Otherwise, recurse and collect. */
  else {
    for (int k = 0; k < 8; k++) {
      if (c->progeny[k] != NULL && c->progeny[k]->stars.count > 0) {
        runner_do_recv_spart(r, c->progeny[k], 0);
        ti_gravity_end_min =
            min(ti_gravity_end_min, c->progeny[k]->grav.ti_end_min);
        ti_gravity_end_max =
            max(ti_gravity_end_max, c->progeny[k]->grav.ti_end_max);
      }
    }
  }

#ifdef SWIFT_DEBUG_CHECKS
  if (ti_gravity_end_min < ti_current)
    error(
        "Received a cell at an incorrect time c->ti_end_min=%lld, "
        "e->ti_current=%lld.",
        ti_gravity_end_min, ti_current);
#endif

  /* ... and store. */
  // c->grav.ti_end_min = ti_gravity_end_min;
  // c->grav.ti_end_max = ti_gravity_end_max;
  c->grav.ti_old_part = ti_current;

  if (timer) TIMER_TOC(timer_dorecv_spart);

#else
  error("SWIFT was not compiled with MPI support.");
#endif
}

/**
 * @brief The #runner main thread routine.
 *
 * @param data A pointer to this thread's data.
 */
void *runner_main(void *data) {

  struct runner *r = (struct runner *)data;
  struct engine *e = r->e;
  struct scheduler *sched = &e->sched;
  unsigned int seed = r->id;
  pthread_setspecific(sched->local_seed_pointer, &seed);
  /* Main loop. */
  while (1) {

    /* Wait at the barrier. */
    engine_barrier(e);

    /* Re-set the pointer to the previous task, as there is none. */
    struct task *t = NULL;
    struct task *prev = NULL;

    /* Loop while there are tasks... */
    while (1) {

      /* If there's no old task, try to get a new one. */
      if (t == NULL) {

        /* Get the task. */
        TIMER_TIC
        t = scheduler_gettask(sched, r->qid, prev);
        TIMER_TOC(timer_gettask);

        /* Did I get anything? */
        if (t == NULL) break;
      }

      /* Get the cells. */
      struct cell *ci = t->ci;
      struct cell *cj = t->cj;

#ifdef SWIFT_DEBUG_TASKS
      /* Mark the thread we run on */
      t->rid = r->cpuid;

      /* And recover the pair direction */
      if (t->type == task_type_pair || t->type == task_type_sub_pair) {
        struct cell *ci_temp = ci;
        struct cell *cj_temp = cj;
        double shift[3];
        t->sid = space_getsid(e->s, &ci_temp, &cj_temp, shift);
      } else {
        t->sid = -1;
      }
#endif

/* Check that we haven't scheduled an inactive task */
#ifdef SWIFT_DEBUG_CHECKS
      t->ti_run = e->ti_current;
#endif

      /* Different types of tasks... */
      switch (t->type) {
        case task_type_self:
          if (t->subtype == task_subtype_density)
            runner_doself1_branch_density(r, ci);
#ifdef EXTRA_HYDRO_LOOP
          else if (t->subtype == task_subtype_gradient)
            runner_doself1_branch_gradient(r, ci);
#endif
          else if (t->subtype == task_subtype_force)
            runner_doself2_branch_force(r, ci);
          else if (t->subtype == task_subtype_grav)
            runner_doself_recursive_grav(r, ci, 1);
          else if (t->subtype == task_subtype_external_grav)
            runner_do_grav_external(r, ci, 1);
          else if (t->subtype == task_subtype_stars_density)
            runner_doself_stars_density(r, ci, 1);
          else
            error("Unknown/invalid task subtype (%d).", t->subtype);
          break;

        case task_type_pair:
          if (t->subtype == task_subtype_density)
            runner_dopair1_branch_density(r, ci, cj);
#ifdef EXTRA_HYDRO_LOOP
          else if (t->subtype == task_subtype_gradient)
            runner_dopair1_branch_gradient(r, ci, cj);
#endif
          else if (t->subtype == task_subtype_force)
            runner_dopair2_branch_force(r, ci, cj);
          else if (t->subtype == task_subtype_grav)
            runner_dopair_recursive_grav(r, ci, cj, 1);
          else if (t->subtype == task_subtype_stars_density)
            runner_dopair_stars_density(r, ci, cj, 1);
          else
            error("Unknown/invalid task subtype (%d).", t->subtype);
          break;

        case task_type_sub_self:
          if (t->subtype == task_subtype_density)
            runner_dosub_self1_density(r, ci, 1);
#ifdef EXTRA_HYDRO_LOOP
          else if (t->subtype == task_subtype_gradient)
            runner_dosub_self1_gradient(r, ci, 1);
#endif
          else if (t->subtype == task_subtype_force)
            runner_dosub_self2_force(r, ci, 1);
          else if (t->subtype == task_subtype_stars_density)
            runner_dosub_self_stars_density(r, ci, 1);
          else
            error("Unknown/invalid task subtype (%d).", t->subtype);
          break;

        case task_type_sub_pair:
          if (t->subtype == task_subtype_density)
            runner_dosub_pair1_density(r, ci, cj, t->flags, 1);
#ifdef EXTRA_HYDRO_LOOP
          else if (t->subtype == task_subtype_gradient)
            runner_dosub_pair1_gradient(r, ci, cj, t->flags, 1);
#endif
          else if (t->subtype == task_subtype_force)
            runner_dosub_pair2_force(r, ci, cj, t->flags, 1);
          else if (t->subtype == task_subtype_stars_density)
            runner_dosub_pair_stars_density(r, ci, cj, t->flags, 1);
          else
            error("Unknown/invalid task subtype (%d).", t->subtype);
          break;

        case task_type_sort:
          /* Cleanup only if any of the indices went stale. */
          runner_do_hydro_sort(
              r, ci, t->flags,
              ci->hydro.dx_max_sort_old > space_maxreldx * ci->dmin, 1);
          /* Reset the sort flags as our work here is done. */
          t->flags = 0;
          break;
        case task_type_stars_sort:
          /* Cleanup only if any of the indices went stale. */
          runner_do_stars_sort(
              r, ci, t->flags,
              ci->stars.dx_max_sort_old > space_maxreldx * ci->dmin, 1);
          break;
        case task_type_init_grav:
          runner_do_init_grav(r, ci, 1);
          break;
        case task_type_ghost:
          runner_do_ghost(r, ci, 1);
          break;
#ifdef EXTRA_HYDRO_LOOP
        case task_type_extra_ghost:
          runner_do_extra_ghost(r, ci, 1);
          break;
#endif
        case task_type_stars_ghost:
          runner_do_stars_ghost(r, ci, 1);
          break;
        case task_type_drift_part:
          runner_do_drift_part(r, ci, 1);
          break;
        case task_type_drift_gpart:
          runner_do_drift_gpart(r, ci, 1);
          break;
        case task_type_kick1:
          runner_do_kick1(r, ci, 1);
          break;
        case task_type_kick2:
          runner_do_kick2(r, ci, 1);
          break;
        case task_type_end_force:
          runner_do_end_force(r, ci, 1);
          break;
        case task_type_logger:
          runner_do_logger(r, ci, 1);
          break;
        case task_type_timestep:
          runner_do_timestep(r, ci, 1);
          break;
#ifdef WITH_MPI
        case task_type_send:
          if (t->subtype == task_subtype_tend) {
            free(t->buff);
          }
          break;
        case task_type_recv:
          if (t->subtype == task_subtype_tend) {
            cell_unpack_end_step(ci, (struct pcell_step *)t->buff);
            free(t->buff);
          } else if (t->subtype == task_subtype_xv) {
            runner_do_recv_part(r, ci, 1, 1);
          } else if (t->subtype == task_subtype_rho) {
            runner_do_recv_part(r, ci, 0, 1);
          } else if (t->subtype == task_subtype_gradient) {
            runner_do_recv_part(r, ci, 0, 1);
          } else if (t->subtype == task_subtype_gpart) {
            runner_do_recv_gpart(r, ci, 1);
          } else if (t->subtype == task_subtype_spart) {
            runner_do_recv_spart(r, ci, 1);
          } else if (t->subtype == task_subtype_multipole) {
            cell_unpack_multipoles(ci, (struct gravity_tensors *)t->buff);
            free(t->buff);
          } else {
            error("Unknown/invalid task subtype (%d).", t->subtype);
          }
          break;
#endif
        case task_type_grav_down:
          runner_do_grav_down(r, t->ci, 1);
          break;
        case task_type_grav_mesh:
          runner_do_grav_mesh(r, t->ci, 1);
          break;
        case task_type_grav_long_range:
          runner_do_grav_long_range(r, t->ci, 1);
          break;
        case task_type_grav_mm:
          runner_dopair_grav_mm_progenies(r, t->flags, t->ci, t->cj);
          break;
        case task_type_cooling:
          runner_do_cooling(r, t->ci, 1);
          break;
        case task_type_star_formation:
          runner_do_star_formation(r, t->ci, 1);
          break;
        case task_type_sourceterms:
          runner_do_sourceterms(r, t->ci, 1);
          break;
        default:
          error("Unknown/invalid task type (%d).", t->type);
      }

/* Mark that we have run this task on these cells */
#ifdef SWIFT_DEBUG_CHECKS
      if (ci != NULL) {
        ci->tasks_executed[t->type]++;
        ci->subtasks_executed[t->subtype]++;
      }
      if (cj != NULL) {
        cj->tasks_executed[t->type]++;
        cj->subtasks_executed[t->subtype]++;
      }
#endif

      /* We're done with this task, see if we get a next one. */
      prev = t;
      t = scheduler_done(sched, t);

    } /* main loop. */
  }

  /* Be kind, rewind. */
  return NULL;
}

/**
 * @brief Write the required particles through the logger.
 *
 * @param r The runner thread.
 * @param c The cell.
 * @param timer Are we timing this ?
 */
void runner_do_logger(struct runner *r, struct cell *c, int timer) {

#ifdef WITH_LOGGER
  TIMER_TIC;

  const struct engine *e = r->e;
  struct part *restrict parts = c->hydro.parts;
  struct xpart *restrict xparts = c->hydro.xparts;
  const int count = c->hydro.count;

  /* Anything to do here? */
  if (!cell_is_starting_hydro(c, e) && !cell_is_starting_gravity(c, e)) return;

  /* Recurse? Avoid spending too much time in useless cells. */
  if (c->split) {
    for (int k = 0; k < 8; k++)
      if (c->progeny[k] != NULL) runner_do_logger(r, c->progeny[k], 0);
  } else {

    /* Loop over the parts in this cell. */
    for (int k = 0; k < count; k++) {

      /* Get a handle on the part. */
      struct part *restrict p = &parts[k];
      struct xpart *restrict xp = &xparts[k];

      /* If particle needs to be log */
      /* This is the same function than part_is_active, except for
       * debugging checks */
      if (part_is_starting(p, e)) {

        if (logger_should_write(&xp->logger_data, e->logger)) {
          /* Write particle */
          /* Currently writing everything, should adapt it through time */
          logger_log_part(e->logger, p,
                          logger_mask_x | logger_mask_v | logger_mask_a |
                              logger_mask_u | logger_mask_h | logger_mask_rho |
                              logger_mask_consts,
                          &xp->logger_data.last_offset);

          /* Set counter back to zero */
          xp->logger_data.steps_since_last_output = 0;
        } else
          /* Update counter */
          xp->logger_data.steps_since_last_output += 1;
      }
    }
  }

  if (c->grav.count > 0) error("gparts not implemented");

  if (c->stars.count > 0) error("sparts not implemented");

  if (timer) TIMER_TOC(timer_logger);

#else
  error("Logger disabled, please enable it during configuration");
#endif
}<|MERGE_RESOLUTION|>--- conflicted
+++ resolved
@@ -611,16 +611,16 @@
   }
 }
 
+#ifdef SWIFT_DEBUG_CHECKS
+#define RUNNER_CHECK_SORTS(TYPE)   
 /**
  * @brief Recursively checks that the flags are consistent in a cell hierarchy.
  *
- * Debugging function.
+ * Debugging function. Exists in two flavours: hydro & stars.
  *
  * @param c The #cell to check.
  * @param flags The sorting flags to check.
- */
-#ifdef SWIFT_DEBUG_CHECKS
-#define RUNNER_CHECK_SORTS(TYPE)                                               \
+ */                                            \
   void runner_check_sorts_##TYPE(struct cell *c, int flags) {                  \
                                                                                \
     if (flags & ~c->TYPE.sorted) error("Inconsistent sort flags (downward)!"); \
@@ -708,17 +708,10 @@
     for (int k = 0; k < 8; k++) {
       if (c->progeny[k] != NULL && c->progeny[k]->hydro.count > 0) {
         /* Only propagate cleanup if the progeny is stale. */
-<<<<<<< HEAD
         runner_do_hydro_sort(r, c->progeny[k], flags,
-                             cleanup && (c->progeny[k]->hydro.dx_max_sort >
-                                         space_maxreldx * c->progeny[k]->dmin),
-                             0);
-=======
-        runner_do_sort(r, c->progeny[k], flags,
                        cleanup && (c->progeny[k]->hydro.dx_max_sort_old >
                                    space_maxreldx * c->progeny[k]->dmin),
                        0);
->>>>>>> bc49a531
         dx_max_sort = max(dx_max_sort, c->progeny[k]->hydro.dx_max_sort);
         dx_max_sort_old =
             max(dx_max_sort_old, c->progeny[k]->hydro.dx_max_sort_old);
